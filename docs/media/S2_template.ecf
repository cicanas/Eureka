--- conflicted
+++ resolved
@@ -6,13 +6,8 @@
 
 # Note: different instruments and modes will use different steps by default
 skip_wavecorr           True    # By default is skipped for TSO data
-<<<<<<< HEAD
-skip_flat_field         False
-skip_photom             True	# Recommended to skip to get better uncertainties out of Stage 3.
-=======
 skip_flat_field         True    # Set this to False if you want to compute calibrated stellar spectra.
 skip_photom             True    # Recommended to skip to get better uncertainties out of Stage 3.
->>>>>>> 91824c7b
 skip_extract_1d         True
 
 # Diagnostics
