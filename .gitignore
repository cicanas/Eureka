--- conflicted
+++ resolved
@@ -159,10 +159,7 @@
 
 # Ignores for Taylor
 *.dat
-<<<<<<< HEAD
-=======
-ecfs_*
->>>>>>> 3326ce61
+ecfs_*/
 ecfs/
 
 # Ignore version.py to allow automated version numbering
