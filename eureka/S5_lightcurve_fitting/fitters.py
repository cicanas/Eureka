import numpy as np
import pandas as pd
import copy
from io import StringIO
import os, sys
import h5py
import time as time_pkg

from scipy.optimize import minimize
import lmfit
import emcee

from dynesty import NestedSampler
from dynesty.utils import resample_equal

from .likelihood import computeRedChiSq, lnprob, ln_like, ptform
from . import plots_s5 as plots
from ..lib import astropytable

from multiprocessing import Pool

from astropy import table


def lsqfitter(lc, model, meta, log, calling_function='lsq', **kwargs):
    """Perform least-squares fit.

    Parameters
    ----------
    lc: eureka.S5_lightcurve_fitting.lightcurve.LightCurve
        The lightcurve data object
    model: eureka.S5_lightcurve_fitting.models.CompositeModel
        The composite model to fit
    meta: MetaClass
        The metadata object
    log: logedit.Logedit
        The open log in which notes from this step can be added.
    **kwargs:
        Arbitrary keyword arguments.

    Returns
    -------
    best_model: eureka.S5_lightcurve_fitting.models.CompositeModel
        The composite model after fitting

    Notes
    -----
    History:

    - December 29-30, 2021 Taylor Bell
        Updated documentation and arguments. Reduced repeated code.
        Also saving covariance matrix for later estimation of sampler step size.
    - January 7-22, 2022 Megan Mansfield
        Adding ability to do a single shared fit across all channels
    - February 28-March 1, 2022 Caroline Piaulet
        Adding scatter_ppm parameter
    - Mar 13-Apr 18, 2022 Caroline Piaulet
         Record an astropy table for param values
         Save transmission spectrum
    """
    # Group the different variable types
    freenames, freepars, prior1, prior2, priortype, indep_vars = group_variables(model)
    if hasattr(meta, 'old_fitparams') and meta.old_fitparams is not None:
        freepars = load_old_fitparams(meta, log, lc.channel, freenames)

    start_lnprob = lnprob(freepars, lc, model, prior1, prior2, priortype, freenames)
    log.writelog(f'Starting lnprob: {start_lnprob}', mute=(not meta.verbose))

    neg_lnprob = lambda theta, lc, model, prior1, prior2, priortype, freenames: -lnprob(theta, lc, model, prior1, prior2, priortype, freenames)
    global lsq_t0
    lsq_t0 = time_pkg.time()
    def callback_full(theta, lc, model, prior1, prior2, priortype, freenames):
        global lsq_t0
        if (time_pkg.time()-lsq_t0)>0.5:
            lsq_t0 = time_pkg.time()
            print('Current lnprob = ', lnprob(theta, lc, model, prior1, prior2, priortype, freenames), end='\r')
    callback = lambda theta: callback_full(theta, lc, model, prior1, prior2, priortype, freenames)

    if not hasattr(meta, 'lsq_method'):
        log.writelog('No lsq optimization method specified - using Nelder-Mead by default.')
        meta.lsq_method = 'Nelder-Mead'
    if not hasattr(meta, 'lsq_tol'):
        log.writelog('No lsq tolerance specified - using 1e-6 by default.')
        meta.lsq_tol = 1e-6
    if not hasattr(meta, 'lsq_maxiter'):
        meta.lsq_maxiter = None
    results = minimize(neg_lnprob, freepars, args=(lc, model, prior1, prior2, priortype, freenames), method=meta.lsq_method, tol=meta.lsq_tol, options={'maxiter':meta.lsq_maxiter}, callback=callback)

    log.writelog("\nVerbose lsq results: {}\n".format(results), mute=(not meta.verbose))
    if not meta.verbose:
        log.writelog("Success?: {}".format(results.success))
        log.writelog(results.message)

    # Get the best fit params
    fit_params = results.x
    
    # Create table of results
    t_results = table.Table([freenames, fit_params], 
                            names=("Parameter", "Mean")  ) 

    # Save transmission spectrum
    # indices of fitted rps for all channels
    ind_spec = np.array([i for i in range(len(freenames)) if 'rp' in freenames[i]])
    # get wavelengths at middle of bin
    wave_low = meta.wave_low[lc.fitted_channels]
    wave_hi = meta.wave_hi[lc.fitted_channels]
    wave_mid = (wave_hi+wave_low)/2.
    # Save transmission spectrum
    # indices of fitted rps for all channels
    ind_spec = np.array([i for i in range(len(freenames)) if 'rp' in freenames[i]])
    if len(ind_spec):
        t_spec = table.Table([wave_low, wave_mid, wave_hi, fit_params[ind_spec]**2.*1e6, \
                          np.zeros_like(wave_low), np.zeros_like(wave_low)],
                         names=("wave_low_um", "wave_mid_um", "wave_upp_um", "RpRs2_ppm", "err_low_ppm", "err_upp_ppm"))
    else:
        t_spec = None
    model.update(fit_params, freenames)
    if "scatter_ppm" in freenames:
        ind = [i for i in np.arange(len(freenames)) if freenames[i][0:11] == "scatter_ppm"]
        for chan in range(len(ind)):
            lc.unc_fit[chan*lc.time.size:(chan+1)*lc.time.size] = fit_params[ind[chan]] * 1e-6
    elif "scatter_mult" in freenames:
        ind = [i for i in np.arange(len(freenames)) if freenames[i][0:12] == "scatter_mult"]
        if not hasattr(lc, 'unc_fit'):
            lc.unc_fit = copy.copy(lc.unc)
        for chan in range(len(ind)):
            lc.unc_fit[chan*lc.time.size:(chan+1)*lc.time.size] = fit_params[ind[chan]] * lc.unc[chan*lc.time.size:(chan+1)*lc.time.size]

    # Save the fit ASAP
    save_fit(meta, lc, model, calling_function, t_results, freenames, spec_table=t_spec)

    end_lnprob = lnprob(fit_params, lc, model, prior1, prior2, priortype, freenames)
    log.writelog(f'Ending lnprob: {end_lnprob}', mute=(not meta.verbose))

    # Make a new model instance
    best_model = copy.copy(model)
    best_model.components[0].update(fit_params, freenames)

    # Save the covariance matrix in case it's needed to estimate step size for a sampler
    # FINDME
    # Commented out for now because op.least_squares() doesn't provide covariance matrix
    # Need to compute using Jacobian matrix instead (hess_inv = (J.T J)^{-1})
    # model_lc = model.eval()
    # if results[1] is not None:
    #     residuals = (lc.flux - model_lc)
    #     cov_mat = results[1]*np.var(residuals)
    # else:
    #     # Sometimes lsq will fail to converge and will return a None covariance matrix
    #     cov_mat = None
    cov_mat = None
    best_model.__setattr__('cov_mat',cov_mat)

    # Plot fit
    if meta.isplots_S5 >= 1:
        plots.plot_fit(lc, model, meta, fitter=calling_function)

    # Compute reduced chi-squared
    chi2red = computeRedChiSq(lc, log, model, meta, freenames)
    
    print('\nLSQ RESULTS:')
    for i in range(len(freenames)):
        if 'scatter_mult' in freenames[i]:
            chan = freenames[i].split('_')[-1]
            if chan.isnumeric():
                chan = int(chan)
            else:
                chan = 0
            scatter_ppm = fit_params[i] * np.ma.median(lc.unc[chan*lc.time.size:(chan+1)*lc.time.size]) * 1e6
            log.writelog('{0}: {1}; {2} ppm'.format(freenames[i], fit_params[i], scatter_ppm))
        else:
            log.writelog('{0}: {1}'.format(freenames[i], fit_params[i]))
    log.writelog('')

    # Plot Allan plot
    if meta.isplots_S5 >= 3 and calling_function=='lsq':
        # This plot is only really useful if you're actually using the lsq fitter, otherwise don't make it
        plots.plot_rms(lc, model, meta, fitter=calling_function)

    # Plot residuals distribution
    if meta.isplots_S5 >= 3 and calling_function=='lsq':
        plots.plot_res_distr(lc, model, meta, fitter=calling_function)

    best_model.__setattr__('chi2red',chi2red)
    best_model.__setattr__('fit_params',fit_params)

    return best_model

def demcfitter(lc, model, meta, log, **kwargs):
    """Perform sampling using Differential Evolution Markov Chain.

    This is an empty placeholder function to be filled later.

    Parameters
    ----------
    lc : eureka.S5_lightcurve_fitting.lightcurve.LightCurve
        The lightcurve data object
    model : eureka.S5_lightcurve_fitting.models.CompositeModel
        The composite model to fit
    meta : MetaClass
        The metadata object
    log : logedit.Logedit
        The open log in which notes from this step can be added.
    **kwargs : dict
        Arbitrary keyword arguments.

    Returns
    -------
    best_model : eureka.S5_lightcurve_fitting.models.CompositeModel
        The composite model after fitting

    Notes
    -----
    History:
    
    - December 29, 2021 Taylor Bell
        Updated documentation and arguments
    """
    best_model = None
    return best_model

def emceefitter(lc, model, meta, log, **kwargs):
    """Perform sampling using emcee.

    Parameters
    ----------
    lc: eureka.S5_lightcurve_fitting.lightcurve.LightCurve
        The lightcurve data object
    model: eureka.S5_lightcurve_fitting.models.CompositeModel
        The composite model to fit
    meta: MetaClass
        The metadata object
    log: logedit.Logedit
        The open log in which notes from this step can be added.
    **kwargs:
        Arbitrary keyword arguments.

    Returns
    -------
    best_model: eureka.S5_lightcurve_fitting.models.CompositeModel
        The composite model after fitting

    Notes
    -----
    History:

    - December 29, 2021 Taylor Bell
        Updated documentation. Reduced repeated code.
    - January 7-22, 2022 Megan Mansfield
        Adding ability to do a single shared fit across all channels
    - February 23-25, 2022 Megan Mansfield
        Added log-uniform and Gaussian priors.
    - February 28-March 1, 2022 Caroline Piaulet
        Adding scatter_ppm parameter. Added statements to avoid some initial 
        state issues.
    - Mar 13-Apr 18, 2022 Caroline Piaulet
         Record an astropy table for mean, median, percentiles, +/- 1 sigma, all params
         Save transmission spectrum
    """
    # Group the different variable types
    freenames, freepars, prior1, prior2, priortype, indep_vars = group_variables(model)
    if hasattr(meta, 'old_fitparams') and meta.old_fitparams is not None:
        freepars = load_old_fitparams(meta, log, lc.channel, freenames)
    ndim = len(freenames)

    if hasattr(meta, 'old_chain') and meta.old_chain is not None:
        pos, nwalkers = start_from_oldchain_emcee(meta, log, ndim, lc.channel, freenames)
    else:
        if not hasattr(meta, 'lsq_first') or meta.lsq_first:
            # Only call lsq fitter first if asked or lsq_first option wasn't passed (allowing backwards compatibility)
            log.writelog('\nCalling lsqfitter first...')
            # RUN LEAST SQUARES
            lsq_sol = lsqfitter(lc, model, meta, log, calling_function='emcee_lsq', **kwargs)

            freepars = lsq_sol.fit_params

            # SCALE UNCERTAINTIES WITH REDUCED CHI2
            if meta.rescale_err:
                lc.unc *= np.sqrt(lsq_sol.chi2red)
        else:
            lsq_sol = None
        pos, nwalkers = initialize_emcee_walkers(meta, log, ndim, lsq_sol, freepars, prior1, prior2, priortype)

    start_lnprob = lnprob(np.median(pos, axis=0), lc, model, prior1, prior2, priortype, freenames)
    log.writelog(f'Starting lnprob: {start_lnprob}', mute=(not meta.verbose))

    # Initialize tread pool
    if hasattr(meta, 'ncpu') and meta.ncpu > 1:
        pool = Pool(meta.ncpu)
    else:
        meta.ncpu = 1
        pool = None
    
    # Run emcee burn-in
    sampler = emcee.EnsembleSampler(nwalkers, ndim, lnprob, args=(lc, model, prior1, prior2, priortype, freenames),
                                    pool=pool)
    log.writelog('Running emcee burn-in...')
    state = sampler.run_mcmc(pos, meta.run_nsteps, progress=True)
    # # Log some details about the burn-in phase
    # log.writelog("Mean acceptance fraction: {0:.3f}".format(np.mean(sampler.acceptance_fraction)), mute=(not meta.verbose))
    # try:
    #     log.writelog("Mean autocorrelation time: {0:.3f} steps".format(sampler.get_autocorr_time()), mute=(not meta.verbose))
    # except:
    #     log.writelog("Error: Unable to estimate the autocorrelation time!", mute=(not meta.verbose))
    # mid_lnprob = lnprob(np.median(sampler.get_chain()[-1], axis=0), lc, model, prior1, prior2, priortype, freenames)
    # log.writelog(f'Intermediate lnprob: {mid_lnprob}', mute=(not meta.verbose))
    # if meta.isplots_S5 >= 3:
    #     plots.plot_chain(sampler.get_chain(), lc, meta, freenames, fitter='emcee', burnin=True)
    # # Reset the sampler and do the production run
    # log.writelog('Running emcee production run...')
    # sampler.reset()
    # sampler.run_mcmc(state, meta.run_nsteps-meta.run_nburn, progress=True)
    # samples = sampler.get_chain(flat=True)
    
    samples = sampler.get_chain(flat=True, discard=meta.run_nburn)
    if meta.ncpu > 1:
        # Close the thread pool
        pool.close()
        pool.join()

    # Record median + percentiles
    q = np.percentile(samples, [16, 50, 84], axis=0)
    fit_params = q[1] # median
    mean_params = np.mean(samples, axis=0)

    # Create table of results
    t_results = table.Table([freenames, mean_params, q[0]-q[1],q[2]-q[1],q[0],fit_params, q[2]], 
                            names=("Parameter", "Mean", "-1sigma", "+1sigma", "16th", "50th", "84th"))

    upper_errs = q[2]-q[1]
    lower_errs = q[1]-q[0]
    
    # Save transmission spectrum
    # indices of fitted rps for all channels
    ind_spec = np.array([i for i in range(len(freenames)) if 'rp' in freenames[i]])
    # get wavelengths at middle of bin
    wave_low = meta.wave_low[lc.fitted_channels]
    wave_hi = meta.wave_hi[lc.fitted_channels]
    wave_mid = (wave_hi+wave_low)/2.
    t_spec = table.Table([wave_low, wave_mid, wave_hi, q[1][ind_spec]**2.*1e6, \
                          (q[0][ind_spec]**2.*1e6-q[1][ind_spec]**2.*1e6), (q[2][ind_spec]**2.*1e6-q[1][ind_spec]**2.*1e6)],
                         names=("wave_low_um", "wave_mid_um", "wave_upp_um", "RpRs2_ppm", "err_low_ppm", "err_upp_ppm"))
    
    model.update(fit_params, freenames)
    if "scatter_ppm" in freenames:
        ind = [i for i in np.arange(len(freenames)) if freenames[i][0:11] == "scatter_ppm"]
        for chan in range(len(ind)):
            lc.unc_fit[chan*lc.time.size:(chan+1)*lc.time.size] = fit_params[ind[chan]] * 1e-6
    elif "scatter_mult" in freenames:
        ind = [i for i in np.arange(len(freenames)) if freenames[i][0:12] == "scatter_mult"]
        for chan in range(len(ind)):
            lc.unc_fit[chan*lc.time.size:(chan+1)*lc.time.size] = fit_params[ind[chan]] * lc.unc[chan*lc.time.size:(chan+1)*lc.time.size]
    else:
        lc.unc_fit = lc.unc

    # Save the fit ASAP so plotting errors don't make you lose everything
    save_fit(meta, lc, model, 'emcee', t_results, freenames, samples, spec_table=t_spec)


    end_lnprob = lnprob(fit_params, lc, model, prior1, prior2, priortype, freenames)
    log.writelog(f'Ending lnprob: {end_lnprob}', mute=(not meta.verbose))
    log.writelog("Mean acceptance fraction: {0:.3f}".format(np.mean(sampler.acceptance_fraction)), mute=(not meta.verbose))
    try:
        log.writelog("Mean autocorrelation time: {0:.3f} steps".format(sampler.get_autocorr_time()), mute=(not meta.verbose))
    except:
        log.writelog("WARNING: Unable to estimate the autocorrelation time!", mute=(not meta.verbose))

    if meta.isplots_S5 >= 3:
        plots.plot_chain(sampler.get_chain(), lc, meta, freenames, fitter='emcee', burnin=True, nburn=meta.run_nburn)
        plots.plot_chain(sampler.get_chain(discard=meta.run_nburn), lc, meta, freenames, fitter='emcee', burnin=False)

    # Make a new model instance
    best_model = copy.copy(model)
    best_model.components[0].update(fit_params, freenames)

    # Plot fit
    if meta.isplots_S5 >= 1:
        plots.plot_fit(lc, model, meta, fitter='emcee')

    #Plot GP fit + components
    if model.GP:
        plots.plot_GP_components(lc, model, meta, fitter='emcee')

    # Compute reduced chi-squared
    chi2red = computeRedChiSq(lc, log, model, meta, freenames)

    log.writelog('\nEMCEE RESULTS:')
    for i in range(ndim):
        if 'scatter_mult' in freenames[i]:
            chan = freenames[i].split('_')[-1]
            if chan.isnumeric():
                chan = int(chan)
            else:
                chan = 0
            scatter_ppm = fit_params[i] * np.ma.median(lc.unc[chan*lc.time.size:(chan+1)*lc.time.size]) * 1e6
            scatter_ppm_upper = upper_errs[i] * np.ma.median(lc.unc[chan*lc.time.size:(chan+1)*lc.time.size]) * 1e6
            scatter_ppm_lower = lower_errs[i] * np.ma.median(lc.unc[chan*lc.time.size:(chan+1)*lc.time.size]) * 1e6
            log.writelog('{0}: {1} (+{2}, -{3}); {4} (+{5}, -{6}) ppm'.format(freenames[i], fit_params[i], upper_errs[i], lower_errs[i], scatter_ppm, scatter_ppm_upper, scatter_ppm_lower))
        else:
            log.writelog('{0}: {1} (+{2}, -{3})'.format(freenames[i], fit_params[i], upper_errs[i], lower_errs[i]))
    log.writelog('')
    
    # Plot Allan plot
    if meta.isplots_S5 >= 3:
        plots.plot_rms(lc, model, meta, fitter='emcee')
        
    # Plot residuals distribution
    if meta.isplots_S5 >= 3:
        plots.plot_res_distr(lc, model, meta, fitter='emcee')

    if meta.isplots_S5 >= 5:
        plots.plot_corner(samples, lc, meta, freenames, fitter='emcee')

    best_model.__setattr__('chi2red',chi2red)
    best_model.__setattr__('fit_params',fit_params)

    return best_model

def start_from_oldchain_emcee(meta, log, ndim, channel, freenames):
    if meta.sharedp:
        channel_key = 'shared'
    else:
        channel_key = f'ch{channel}'
    
    foldername = os.path.join(meta.topdir, *meta.old_chain.split(os.sep))
    fname = f'S5_emcee_fitparams_{channel_key}.csv'
    fitted_values = pd.read_csv(os.path.join(foldername,fname), escapechar='#', skipinitialspace=True)
    full_keys = np.array(fitted_values.keys())
    full_keys[0] = full_keys[0][1:] # Remove the " " from the start of the first key

    if np.all(full_keys!=freenames):
        log.writelog('Old chain does not have the same fitted parameters and cannot be used to initialize the new fit.\n'+
                     'The old chain included:\n['+','.join(full_keys)+']\n'+
                     'The new chain included:\n['+','.join(freenames)+']', mute=True)
        raise AssertionError('Old chain does not have the same fitted parameters and cannot be used to initialize the new fit.\n'+
                             'The old chain included:\n['+','.join(full_keys)+']\n'+
                             'The new chain included:\n['+','.join(freenames)+']')
    
    fname = f'S5_emcee_samples_{channel_key}'
    if os.path.isfile(os.path.join(foldername,fname)+'.h5'):
        # New code to load HDF5 files
        full_fname = os.path.join(foldername,fname)+'.h5'
        with h5py.File(full_fname, 'r') as hf:
            samples = hf['samples'][:]
    else:
        # Keep this old code for the time being to allow backwards compatibility
        full_fname = os.path.join(foldername,fname)+'.csv'
        samples = np.loadtxt(full_fname, delimiter=',')
    log.writelog(f'Old chain path: {full_fname}')

    # Initialize the walkers using samples from the old chain
    nwalkers = meta.run_nwalkers
    pos = samples[-nwalkers:]
    walkers_used = nwalkers
    
    # Make sure that no walkers are starting in the same place as they would then exactly follow each other
    repeat_pos = np.where([np.any(np.all(pos[i] == np.delete(pos, i, axis=0), axis=1)) for i in range(pos.shape[0])])[0]
    while len(repeat_pos) > 0 and samples.shape[0]>(walkers_used+len(repeat_pos)):
        pos[repeat_pos] = samples[:-walkers_used][-len(repeat_pos):]
        walkers_used += len(repeat_pos)
        repeat_pos = np.where([np.any(np.all(pos[i] == np.delete(pos, i, axis=0), axis=1)) for i in range(pos.shape[0])])[0]

    # If unable to initialize all walkers in unique starting locations, use fewer walkers unless there'd be fewer walkers than dimensions
    if len(repeat_pos)>0 and (nwalkers-len(repeat_pos) > ndim):
        pos = np.delete(pos, repeat_pos, axis=0)
        nwalkers = pos.shape[0]
        log.writelog('Warning: Unable to initialize all walkers at different positions using old chain!\n'+
                     'Using {} walkers instead of the initially requested {} walkers'.format(nwalkers, meta.run_nwalkers))
    elif len(repeat_pos)>0:
        log.writelog('Error: Unable to initialize all walkers at different positions using old chain!\n'+
                     'Using {} walkers instead of the initially requested {} walkers is not permitted as there are {} fitted parameters'.format(nwalkers, meta.run_nwalkers, ndim), mute=True)
        raise AssertionError('Error: Unable to initialize all walkers at different positions using old chain!\n'+
                             'Using {} walkers instead of the initially requested {} walkers is not permitted as there are {} fitted parameters'.format(nwalkers, meta.run_nwalkers, ndim))

    return pos, nwalkers

def initialize_emcee_walkers(meta, log, ndim, lsq_sol, freepars, prior1, prior2, priortype):
    if lsq_sol is not None and lsq_sol.cov_mat is not None:
        step_size = np.diag(lsq_sol.cov_mat)
        ind_zero = np.where(step_size==0.)[0]
        if len(ind_zero):
            step_size[ind_zero][priortype[ind_zero]=='U'] = 0.001*(prior2[ind_zero][priortype[ind_zero]=='U'] - prior1[ind_zero][priortype[ind_zero]=='U'])
            step_size[ind_zero][priortype[ind_zero]=='LU'] = 0.001*(np.exp(prior2[ind_zero][priortype[ind_zero]=='LU']) - np.exp(prior1[ind_zero][priortype[ind_zero]=='LU']))
            step_size[ind_zero][priortype[ind_zero]=='N'] = 0.1*prior2[ind_zero][priortype[ind_zero]=='N']
    else:
        # Sometimes the lsq fitter won't converge and will give None as the covariance matrix
        # In that case, we need to establish the step size in another way. Using a fractional step
        # compared to the prior range can work best for precisely known values like t0 and period
        log.writelog('No covariance matrix from LSQ - falling back on a step size based on the prior range')
        step_size = np.ones(ndim)
        step_size[priortype=='U'] = 0.001*(prior2[priortype=='U'] - prior1[priortype=='U'])
        step_size[priortype=='LU'] = 0.001*(np.exp(prior2[priortype=='LU']) - np.exp(prior1[priortype=='LU']))
        step_size[priortype=='N'] = 0.1*prior2[priortype=='N']
    nwalkers = meta.run_nwalkers

    # make it robust to lsq hitting the upper or lower bound of the param space
    ind_max = np.where(freepars[priortype=='U'] - prior2[priortype=='U'] == 0.)[0]
    ind_min = np.where(freepars[priortype=='U'] - prior1[priortype=='U'] == 0.)[0]
    ind_max_LU = np.where(np.log(freepars[priortype=='LU']) - prior2[priortype=='LU'] == 0.)[0]
    ind_min_LU = np.where(np.log(freepars[priortype=='LU']) - prior1[priortype=='LU'] == 0.)[0]
    pmid = (prior2+prior1)/2.
    if len(ind_max)>0 or len(ind_max_LU)>0:
        log.writelog('Warning: >=1 params hit the upper bound in the lsq fit. Setting to the middle of the interval.')
        freepars[priortype=='U'][ind_max] = pmid[priortype=='U'][ind_max]
        freepars[priortype=='LU'][ind_max_LU] = (np.exp(prior2[priortype=='LU'][ind_max_LU])+np.exp(prior1[priortype=='LU'][ind_max_LU]))/2.
    if len(ind_min)>0 or len(ind_min_LU)>0:
        log.writelog('Warning: >=1 params hit the lower bound in the lsq fit. Setting to the middle of the interval.')
        freepars[priortype=='U'][ind_min] = pmid[priortype=='U'][ind_min]
        freepars[priortype=='LU'][ind_min_LU] = (np.exp(prior2[priortype=='LU'][ind_min_LU])+np.exp(prior1[priortype=='LU'][ind_min_LU]))/2.

    
    # Generate the walker positions
    pos = np.array([freepars + np.array(step_size)*np.random.randn(ndim) for i in range(nwalkers)])

    # Make sure the walker positions obey the priors
    uniformprior = np.where(priortype=='U')[0]
    loguniformprior = np.where(priortype=='LU')[0]
    normalprior = np.where(priortype=='N')[0]
    in_range = np.array([((prior1[uniformprior] <= ii) & (ii <= prior2[uniformprior])).all() for ii in pos[:,uniformprior]])
    in_range2 = np.array([((prior1[loguniformprior] <= np.log(ii)) & (np.log(ii) <= prior2[loguniformprior])).all() for ii in pos[:,loguniformprior]])
    if not (np.all(in_range))&(np.all(in_range2)):
        log.writelog('Not all walkers were initialized within the priors, using a smaller proposal distribution')
        pos = pos[in_range]
        # Make sure the step size is well within the limits
        step_size_options = np.append(step_size.reshape(-1,1), np.abs(np.append((prior2-freepars).reshape(-1,1)/10, (freepars-prior1).reshape(-1,1)/10, axis=1)), axis=1)
        if len(loguniformprior)!=0:
            step_size_options[loguniformprior,1] = np.abs((np.exp(prior2[loguniformprior])-freepars[loguniformprior]).reshape(-1,1)/10)
            step_size_options[loguniformprior,2] = np.abs((np.exp(prior1[loguniformprior])-freepars[loguniformprior]).reshape(-1,1)/10)
        if len(normalprior)!=0:
            step_size_options[normalprior,1:] = step_size_options[normalprior,0].reshape(-1,1)
        step_size = np.min(step_size_options, axis=1)
        if pos.shape[0]==0:
            remove_zeroth = True
            new_nwalkers = nwalkers-len(pos)
            pos = np.zeros((1,ndim))
        else:
            remove_zeroth = False
            new_nwalkers = nwalkers-len(pos)
        pos = np.append(pos, np.array([freepars + np.array(step_size)*np.random.randn(ndim) for i in range(new_nwalkers)]).reshape(-1,ndim), axis=0)
        if remove_zeroth:
            pos = pos[1:]
        in_range = np.array([((prior1[uniformprior] <= ii) & (ii <= prior2[uniformprior])).all() for ii in pos[:,uniformprior]])
        in_range2 = np.array([((prior1[loguniformprior] <= np.log(ii)) & (np.log(ii) <= prior2[loguniformprior])).all() for ii in pos[:,loguniformprior]])
    if not (np.any(in_range))&(np.any(in_range2)):
        raise AssertionError('Failed to initialize any walkers within the set bounds for all parameters!\n'+
                             'Check your stating position, decrease your step size, or increase the bounds on your parameters')
    elif not (np.all(in_range))&(np.all(in_range2)):
        old_nwalkers = nwalkers
        pos = pos[in_range+in_range2]
        nwalkers = pos.shape[0]
        if nwalkers > ndim:
            log.writelog('Warning: Failed to initialize all walkers within the set bounds for all parameters!\n'+
                         'Using {} walkers instead of the initially requested {} walkers'.format(nwalkers, old_nwalkers))
        else:
            log.writelog('Error: Failed to initialize all walkers within the set bounds for all parameters!\n'+
                         'Using {} walkers instead of the initially requested {} walkers is not permitted as there are {} fitted parameters'.format(nwalkers, old_nwalkers, ndim), mute=True)
            raise AssertionError('Error: Failed to initialize all walkers within the set bounds for all parameters!\n'+
                                 'Using {} walkers instead of the initially requested {} walkers is not permitted as there are {} fitted parameters'.format(nwalkers, old_nwalkers, ndim))
    return pos, nwalkers


def dynestyfitter(lc, model, meta, log, **kwargs):
    """Perform sampling using dynesty.

    Parameters
    ----------
    lc: eureka.S5_lightcurve_fitting.lightcurve.LightCurve
        The lightcurve data object
    model: eureka.S5_lightcurve_fitting.models.CompositeModel
        The composite model to fit
    meta: MetaClass
        The metadata object
    log: logedit.Logedit
        The open log in which notes from this step can be added.
    **kwargs:
        Arbitrary keyword arguments.

    Returns
    -------
    best_model: eureka.S5_lightcurve_fitting.models.CompositeModel
        The composite model after fitting

    Notes
    -----
    History:

    - December 29, 2021 Taylor Bell
        Updated documentation. Reduced repeated code.
    - January 7-22, 2022 Megan Mansfield
        Adding ability to do a single shared fit across all channels
    - February 23-25, 2022 Megan Mansfield
        Added log-uniform and Gaussian priors.
    - February 28-March 1, 2022 Caroline Piaulet
        Adding scatter_ppm parameter. 
    - Mar 13-Apr 18, 2022 Caroline Piaulet
         Record an astropy table for mean, median, percentiles, +/- 1 sigma, all params
         Save transmission spectrum
    """
    # Group the different variable types
    freenames, freepars, prior1, prior2, priortype, indep_vars = group_variables(model)
    if hasattr(meta, 'old_fitparams') and meta.old_fitparams is not None:
        freepars = load_old_fitparams(meta, log, lc.channel, freenames)

    # DYNESTY
    nlive = meta.run_nlive # number of live points
    bound = meta.run_bound  # use MutliNest algorithm for bounds
    ndims = len(freepars)  # two parameters
    sample = meta.run_sample  # uniform sampling
    tol = meta.run_tol  # the stopping criterion

    start_lnprob = lnprob(freepars, lc, model, prior1, prior2, priortype, freenames)
    log.writelog(f'Starting lnprob: {start_lnprob}', mute=(not meta.verbose))

    # START DYNESTY
    l_args = [lc, model, freenames]

    log.writelog('Running dynesty...')

    min_nlive = int(np.ceil(ndims*(ndims+1)//2))
    if nlive < min_nlive:
        log.writelog(f'**** WARNING: You should set run_nlive to at least {min_nlive} ****')

    if hasattr(meta, 'ncpu') and meta.ncpu > 1:
        pool = Pool(meta.ncpu)
        queue_size = meta.ncpu
    else:
        meta.ncpu = 1
        pool = None
        queue_size = None
    sampler = NestedSampler(ln_like, ptform, ndims, pool=pool, queue_size=queue_size,
                            bound=bound, sample=sample, nlive=nlive, logl_args = l_args,
                            ptform_args=[prior1, prior2, priortype])
    sampler.run_nested(dlogz=tol, print_progress=True)  # output progress bar
    res = sampler.results  # get results dictionary from sampler
    if meta.ncpu > 1:
        pool.close()
        pool.join()

    logZdynesty = res.logz[-1]  # value of logZ
    logZerrdynesty = res.logzerr[-1]  # estimate of the statistcal uncertainty on logZ

    log.writelog('', mute=(not meta.verbose))
    # Need to temporarily redirect output since res.summar() prints rather than returns a string
    old_stdout = sys.stdout
    sys.stdout = mystdout = StringIO()
    res.summary()
    sys.stdout = old_stdout
    log.writelog(mystdout.getvalue(), mute=(not meta.verbose))

    # get function that resamples from the nested samples to give sampler with equal weight
    # draw posterior samples
    weights = np.exp(res['logwt'] - res['logz'][-1])
    samples = resample_equal(res.samples, weights)
    log.writelog('Number of posterior samples is {}'.format(len(samples)), mute=(not meta.verbose))


    # Record median + percentiles
    q = np.percentile(samples, [16, 50, 84], axis=0)
    fit_params = q[1] # median
    mean_params = np.mean(samples, axis=0)
    
    # Create table of results
    t_results = table.Table([freenames, mean_params, q[0]-q[1],q[2]-q[1],q[0], fit_params, q[2]], 
                            names=("Parameter", "Mean", "-1sigma", "+1sigma", "16th", "50th", "84th"))
    
    upper_errs = q[2]-q[1]
    lower_errs = q[1]-q[0]
    # Save transmission spectrum
    # indices of fitted rps for all channels
    ind_spec = np.array([i for i in range(len(freenames)) if 'rp' in freenames[i]])
    if len(ind_spec):
        # get wavelengths at middle of bin
        wave_low = meta.wave_low[lc.fitted_channels]
        wave_hi = meta.wave_hi[lc.fitted_channels]
        wave_mid = (wave_hi+wave_low)/2.
        t_spec = table.Table([wave_low, wave_mid, wave_hi, q[1][ind_spec]**2.*1e6, \
                              (q[0][ind_spec]**2.*1e6-q[1][ind_spec]**2.*1e6), (q[2][ind_spec]**2.*1e6-q[1][ind_spec]**2.*1e6)],
                             names=("wave_low_um", "wave_mid_um", "wave_upp_um", "RpRs2_ppm", "err_low_ppm", "err_upp_ppm"))
    else:
        t_spec = None

    model.update(fit_params, freenames)
    if "scatter_ppm" in freenames:
        ind = [i for i in np.arange(len(freenames)) if freenames[i][0:11] == "scatter_ppm"]
        for chan in range(len(ind)):
            lc.unc_fit[chan*lc.time.size:(chan+1)*lc.time.size] = fit_params[ind[chan]] * 1e-6
    elif "scatter_mult" in freenames:
        ind = [i for i in np.arange(len(freenames)) if freenames[i][0:12] == "scatter_mult"]
        for chan in range(len(ind)):
            lc.unc_fit[chan*lc.time.size:(chan+1)*lc.time.size] = fit_params[ind[chan]] * lc.unc[chan*lc.time.size:(chan+1)*lc.time.size]
    else:
        lc.unc_fit = lc.unc
    
    # Save the fit ASAP so plotting errors don't make you lose everything
    save_fit(meta, lc, model, 'dynesty', t_results, freenames, samples, spec_table = t_spec)

    end_lnprob = lnprob(fit_params, lc, model, prior1, prior2, priortype, freenames)
    log.writelog(f'Ending lnprob: {end_lnprob}', mute=(not meta.verbose))


    # plot using corner.py
    if meta.isplots_S5 >= 5:
        plots.plot_corner(samples, lc, meta, freenames, fitter='dynesty')

    # Make a new model instance
    best_model = copy.copy(model)
    best_model.components[0].update(fit_params, freenames)

    #Plot GP fit + components
    if model.GP:
        plots.plot_GP_components(lc, model, meta, fitter='dynesty')

    # Plot fit
    if meta.isplots_S5 >= 1:
        plots.plot_fit(lc, model, meta, fitter='dynesty')

    # Compute reduced chi-squared
    chi2red = computeRedChiSq(lc, log, model, meta, freenames)

    log.writelog('\nDYNESTY RESULTS:')
    for i in range(ndims):
        if 'scatter_mult' in freenames[i]:
            chan = freenames[i].split('_')[-1]
            if chan.isnumeric():
                chan = int(chan)
            else:
                chan = 0
            scatter_ppm = fit_params[i] * np.ma.median(lc.unc[chan*lc.time.size:(chan+1)*lc.time.size]) * 1e6
            scatter_ppm_upper = upper_errs[i] * np.ma.median(lc.unc[chan*lc.time.size:(chan+1)*lc.time.size]) * 1e6
            scatter_ppm_lower = lower_errs[i] * np.ma.median(lc.unc[chan*lc.time.size:(chan+1)*lc.time.size]) * 1e6
            log.writelog('{0}: {1} (+{2}, -{3}); {4} (+{5}, -{6}) ppm'.format(freenames[i], fit_params[i], upper_errs[i], lower_errs[i], scatter_ppm, scatter_ppm_upper, scatter_ppm_lower))
        else:
            log.writelog('{0}: {1} (+{2}, -{3})'.format(freenames[i], fit_params[i], upper_errs[i], lower_errs[i]))
    log.writelog('')

    # Plot Allan plot
    if meta.isplots_S5 >= 3:
        plots.plot_rms(lc, model, meta, fitter='dynesty')

    # Plot residuals distribution
    if meta.isplots_S5 >= 3:
        plots.plot_res_distr(lc, model, meta, fitter='dynesty')

    best_model.__setattr__('chi2red',chi2red)
    best_model.__setattr__('fit_params',fit_params)

    return best_model

def lmfitter(lc, model, meta, log, **kwargs):
    """Perform a fit using lmfit.

    Parameters
    ----------
    lc: eureka.S5_lightcurve_fitting.lightcurve.LightCurve
        The lightcurve data object
    model: eureka.S5_lightcurve_fitting.models.CompositeModel
        The composite model to fit
    meta: MetaClass
        The metadata object
    log: logedit.Logedit
        The open log in which notes from this step can be added.
    **kwargs:
        Arbitrary keyword arguments.

    Returns
    -------
    best_model: eureka.S5_lightcurve_fitting.models.CompositeModel
        The composite model after fitting

    Notes
    -----
    History:

    - December 29, 2021 Taylor Bell
        Updated documentation. Reduced repeated code.
    - February 28-March 1, 2022 Caroline Piaulet
        Adding scatter_ppm parameter. 
    - Mar 13-Apr 18, 2022 Caroline Piaulet
         Record an astropy table for parameter values
         Save transmission spectrum
    """
        #TODO: Do something so that duplicate param names can all be handled (e.g. two Polynomail models with c0). Perhaps append something to the parameter name like c0_1 and c0_2?)

    # Group the different variable types
    param_list, freenames, indep_vars = group_variables_lmfit(model)

    # Add the time as an independent variable
    indep_vars['time'] = lc.time

    # Initialize lmfit Params object
    initialParams = lmfit.Parameters()
    # Insert parameters
    initialParams.add_many(*param_list)

    # Create the lmfit lightcurve model
    lcmodel = lmfit.Model(model.eval)
    lcmodel.independent_vars = indep_vars.keys()

    # Fit light curve model to the simulated data
    result = lcmodel.fit(lc.flux, weights=1/lc.unc, params=initialParams,
                         **indep_vars, **kwargs)

    log.writelog(result.fit_report(), mute=(not meta.verbose))

    # Get the best fit params
    fit_params = result.__dict__['params']
    new_params = [(fit_params.get(i).name, fit_params.get(i).value,
                   fit_params.get(i).vary, fit_params.get(i).min,
                   fit_params.get(i).max) for i in fit_params]

    # Create table of results
    t_results = table.Table([freenames, fit_params], 
                            names=("Parameter", "Mean")  )  
    
    # Save transmission spectrum
    # indices of fitted rps for all channels
    ind_spec = np.array([i for i in range(len(freenames)) if 'rp' in freenames[i]])
    if len(ind_spec):
        # get wavelengths at middle of bin
        wave_low = meta.wave_low[lc.fitted_channels]
        wave_hi = meta.wave_hi[lc.fitted_channels]
        wave_mid = (wave_hi+wave_low)/2.
        t_spec = table.Table([wave_low, wave_mid, wave_hi, fit_params[ind_spec]**2.*1e6, \
                              np.zeros_like(wave_low), np.zeros_like(wave_low)],
                             names=("wave_low_um", "wave_mid_um", "wave_upp_um", "RpRs2_ppm", "err_low_ppm", "err_upp_ppm"))
    else:
        t_spec = None
    model.update(fit_params, freenames)
    if "scatter_ppm" in freenames:
        ind = [i for i in np.arange(len(freenames)) if freenames[i][0:11] == "scatter_ppm"]
        for chan in range(len(ind)):
            lc.unc_fit[chan*lc.time.size:(chan+1)*lc.time.size] = fit_params[ind[chan]] * 1e-6
    elif "scatter_mult" in freenames:
        ind = [i for i in np.arange(len(freenames)) if freenames[i][0:12] == "scatter_mult"]
        for chan in range(len(ind)):
            lc.unc_fit[chan*lc.time.size:(chan+1)*lc.time.size] = fit_params[ind[chan]] * lc.unc[chan*lc.time.size:(chan+1)*lc.time.size]
    else:
        lc.unc_fit = lc.unc

    # Save the fit ASAP
    save_fit(meta, lc, model, 'lmfitter', t_results, freenames, spec_table=t_spec)


    # Create new model with best fit parameters
    best_model = copy.copy(model)
    best_model.components[0].update(fit_params, freenames)

    # Plot fit
    if meta.isplots_S5 >= 1:
        plots.plot_fit(lc, model, meta, fitter='lmfitter')

    # Compute reduced chi-squared
    chi2red = computeRedChiSq(lc, log, model, meta, freenames)

    # Plot Allan plot
    if meta.isplots_S5 >= 3:
        plots.plot_rms(lc, model, meta, fitter='lmfitter')

    best_model.__setattr__('chi2red',chi2red)
    best_model.__setattr__('fit_params',fit_params)

    return best_model

def group_variables(model):
    """Group variables into fitted and frozen.

    Parameters
    ----------
    model: eureka.S5_lightcurve_fitting.models.CompositeModel
        The composite model to fit

    Returns
    -------
    freenames: np.array
        The names of fitted variables.
    freepars: np.array
        The fitted variables.
    prior1: np.array
        The lower bound for constrained variables with uniform/log uniform priors, or mean for constrained variables with Gaussian priors.
    prior2: np.array
        The upper bound for constrained variables with uniform/log uniform priors, or mean for constrained variables with Gaussian priors.
    priortype: np.array
        Keywords indicating the type of prior for each free parameter.
    indep_vars: dict
        The frozen variables.

    Notes
    -----
    History:

    - December 29, 2021 Taylor Bell
        Moved code to separate function to reduce repeated code.
    - January 11, 2022 Megan Mansfield
        Added ability to have shared parameters
    - February 23-25, 2022 Megan Mansfield
        Added log-uniform and Gaussian priors.
    """
    all_params = []
    alreadylist = []
    for chan in np.arange(model.components[0].nchan):
        temp=model.components[0].longparamlist[chan]
        for par in list(model.components[0].parameters.dict.items()):
            if par[0] in temp:
                if not all_params:
                    all_params.append(par)
                    alreadylist.append(par[0])
                if par[0] not in alreadylist:
                    all_params.append(par)
                    alreadylist.append(par[0])

    # Group the different variable types
    freenames = []
    freepars = []
    prior1 = []
    prior2 = []
    priortype = []
    indep_vars = {}
    for ii, item in enumerate(all_params):
        name, param = item
        #param = list(param)
        if (param[1] == 'free') or (param[1] == 'shared'):
            freenames.append(name)
            freepars.append(param[0])
            if len(param) == 5: #If prior is specified.
                prior1.append(param[2])
                prior2.append(param[3])
                priortype.append(param[4])
            elif (len(param) > 3) & (len(param) < 5): #If prior bounds are specified but not the prior type
                raise IndexError("If you want to specify prior parameters, you must also specify the prior type: 'U', 'LU', or 'N'.")
            else: #If no prior is specified, assume uniform prior with infinite bounds.
                prior1.append(-np.inf)
                prior2.append(np.inf)
                priortype.append('U')
        elif param[1] == 'independent':
            indep_vars[name] = param[0]
    freenames = np.array(freenames)
    freepars = np.array(freepars)
    prior1 = np.array(prior1)
    prior2 = np.array(prior2)
    priortype = np.array(priortype)

    return freenames, freepars, prior1, prior2, priortype, indep_vars

def group_variables_lmfit(model):
    """Group variables into fitted and frozen for lmfit fitter.

    Parameters
    ----------
    model: eureka.S5_lightcurve_fitting.models.CompositeModel
        The composite model to fit

    Returns
    -------
    paramlist: list
        The fitted variables.
    freenames: np.array
        The names of fitted variables.
    indep_vars: dict
        The frozen variables.

    Notes
    -----
    History:

    - December 29, 2021 Taylor Bell
        Moved code to separate function to look similar to other fitters.
    """
    all_params = [i for j in [model.components[n].parameters.dict.items()
                  for n in range(len(model.components))] for i in j]

    # Group the different variable types
    param_list = []
    freenames = []
    indep_vars = {}
    for param in all_params:
        param = list(param)
        if param[1][1] == 'free':
            freenames.append(param[0])
            param[1][1] = True
            param_list.append(tuple(param))
        elif param[1][1] == 'fixed':
            param[1][1] = False
            param_list.append(tuple(param))
        else:
            indep_vars[param[0]] = param[1]
    freenames = np.array(freenames)

    return param_list, freenames, indep_vars

def load_old_fitparams(meta, log, channel, freenames):
    if meta.sharedp:
        channel_key = 'shared'
    else:
        channel_key = f'ch{channel}'

    fname = os.path.join(meta.topdir, *meta.old_fitparams.split(os.sep))
    fitted_values = pd.read_csv(fname, escapechar='#', skipinitialspace=True)
    full_keys = np.array(fitted_values.keys())
    full_keys[0] = full_keys[0][1:] # Remove the " " from the start of the first key

    if np.all(full_keys!=freenames):
        log.writelog('Old fit does not have the same fitted parameters and cannot be used to initialize the new fit.\n'+
                     'The old fit included:\n['+','.join(full_keys)+']\n'+
                     'The new fit included:\n['+','.join(freenames)+']', mute=True)
        raise AssertionError('Old fit does not have the same fitted parameters and cannot be used to initialize the new fit.\n'+
                             'The old fit included:\n['+','.join(full_keys)+']\n'+
                             'The new fit included:\n['+','.join(freenames)+']')

    return np.array(fitted_values)[0]

<<<<<<< HEAD
def save_fit(meta, lc, model, fitter, results_table, freenames, samples=[], spec_table=None):
    """Save fitted parameters and chains
    
    Notes
    -----
    History:
    - Mar 13-Apr 18, 2022 Caroline Piaulet
         Record an astropy table for mean, median, percentiles, +/- 1 sigma, all params
         Save transmission spectrum
    """
    if lc.share:
        fname = f'S5_{fitter}_fitparams_shared'
    else:
        fname = f'S5_{fitter}_fitparams_ch{lc.channel}'
    results_table.write(meta.outputdir+fname+'.csv', format='csv', overwrite=False)

    # Save transmission spectrum
    # indices of fitted rps for all channels
    if spec_table is not None:
        if lc.share:
            spec_fname = f'S5_{fitter}_trspec_shared'
        else:
            spec_fname = f'S5_{fitter}_trspec_ch{lc.channel}'

        spec_table.write(meta.outputdir+spec_fname+'.csv', format='csv', overwrite=False)
=======
def save_fit(meta, lc, model, fitter, fit_params, freenames, samples=[], upper_errs=[], lower_errs=[]):
    # Save the fitted parameters and their uncertainties (if possible)
    if lc.share:
        fname = f'S5_{fitter}_fitparams_shared'
    else:
        fname = f'S5_{fitter}_fitparams_ch{str(lc.channel).zfill(len(str(lc.nchannel)))}'
    data = fit_params.reshape(1,-1)
    if len(upper_errs)!=0 and len(lower_errs)!=0:
        data = np.append(data, -lower_errs.reshape(1,-1), axis=0)
        data = np.append(data, upper_errs.reshape(1,-1), axis=0)
    np.savetxt(meta.outputdir+fname+'.csv', fit_params.reshape(1,-1), header=','.join(freenames), delimiter=',')
>>>>>>> 359d3e49

    # Save the chain from the sampler (if a chain was provided)
    if len(samples)!=0:
        if lc.share:
            fname = f'S5_{fitter}_samples_shared'
        else:
            fname = f'S5_{fitter}_samples_ch{str(lc.channel).zfill(len(str(lc.nchannel)))}'
        with h5py.File(meta.outputdir+fname+'.h5', 'w') as hf:
            hf.create_dataset("samples",  data=samples)

    # Save the S5 outputs in a human readable ecsv file
    event_ap_bg = meta.eventlabel + "_ap" + str(meta.spec_hw) + '_bg' + str(meta.bg_hw)
    if lc.share:
        channel_tag = '_shared'
    else:
        channel_tag = f'_ch{str(lc.channel).zfill(len(str(lc.nchannel)))}'
    meta.tab_filename_s5 = meta.outputdir + 'S5_' + event_ap_bg + "_Table_Save"+channel_tag+".txt"
    wavelengths = np.mean(np.append(meta.wave_low.reshape(1,-1), meta.wave_hi.reshape(1,-1), axis=0), axis=0)
    wave_errs = (meta.wave_hi-meta.wave_low)/2
    model_lc = model.eval()
    residuals = lc.flux-model_lc
    astropytable.savetable_S5(meta.tab_filename_s5, meta.time, wavelengths[lc.fitted_channels], wave_errs[lc.fitted_channels], lc.flux, lc.unc_fit, model_lc, residuals)

    return<|MERGE_RESOLUTION|>--- conflicted
+++ resolved
@@ -1007,7 +1007,7 @@
 
     return np.array(fitted_values)[0]
 
-<<<<<<< HEAD
+
 def save_fit(meta, lc, model, fitter, results_table, freenames, samples=[], spec_table=None):
     """Save fitted parameters and chains
     
@@ -1033,19 +1033,6 @@
             spec_fname = f'S5_{fitter}_trspec_ch{lc.channel}'
 
         spec_table.write(meta.outputdir+spec_fname+'.csv', format='csv', overwrite=False)
-=======
-def save_fit(meta, lc, model, fitter, fit_params, freenames, samples=[], upper_errs=[], lower_errs=[]):
-    # Save the fitted parameters and their uncertainties (if possible)
-    if lc.share:
-        fname = f'S5_{fitter}_fitparams_shared'
-    else:
-        fname = f'S5_{fitter}_fitparams_ch{str(lc.channel).zfill(len(str(lc.nchannel)))}'
-    data = fit_params.reshape(1,-1)
-    if len(upper_errs)!=0 and len(lower_errs)!=0:
-        data = np.append(data, -lower_errs.reshape(1,-1), axis=0)
-        data = np.append(data, upper_errs.reshape(1,-1), axis=0)
-    np.savetxt(meta.outputdir+fname+'.csv', fit_params.reshape(1,-1), header=','.join(freenames), delimiter=',')
->>>>>>> 359d3e49
 
     # Save the chain from the sampler (if a chain was provided)
     if len(samples)!=0:
