--- conflicted
+++ resolved
@@ -139,15 +139,9 @@
             # Subtract off the user provided time value to avoid floating
             # point precision problems when fitting for values like t0
             offset = params.time_offset.value
-<<<<<<< HEAD
-            time = meta.time - offset
-            if offset != 0:
-                time_units = meta.time_units+f' - {offset}'
-=======
             time = lc.time.values - offset
             if offset != 0:
                 time_units = lc.data.attrs['time_units']+f' - {offset}'
->>>>>>> 6f992b8c
             else:
                 time_units = lc.data.attrs['time_units']
             meta.time = lc.time.values
@@ -162,27 +156,19 @@
                 flux = np.ma.masked_array([])
                 flux_err = np.ma.masked_array([])
                 for channel in range(chanrng):
-<<<<<<< HEAD
+                    # FINDME: need to consider optmask
                     flux = np.ma.append(flux,
-                                        (meta.lcdata[channel, :] /
-                                         np.ma.mean(meta.lcdata[channel, :])))
-                    flux_err = \
-                        np.ma.append(flux_err,
-                                     (meta.lcerr[channel, :] /
-                                      np.ma.mean(meta.lcdata[channel, :])))
+                                        (lc.data.values[channel, :] /
+                                         np.nanmean(
+                                             lc.data.values[channel, :])))
+                    flux_err = np.ma.append(flux_err,
+                                            (lc.err.values[channel, :] /
+                                             np.nanmean(
+                                                 lc.data.values[channel, :])))
 
                 meta = fit_channel(meta, time, flux, 0, flux_err, eventlabel,
                                    sharedp, params, log, longparamlist,
                                    time_units, paramtitles, chanrng)
-=======
-                    # FINDME: need to consider optmask
-                    flux = np.ma.append(flux,lc.data.values[channel,:] / \
-                                np.nanmean(lc.data.values[channel,:]))
-                    flux_err = np.ma.append(flux_err,lc.err.values[channel,:] / \
-                                np.nanmean(lc.data.values[channel,:]))
-
-                meta = fit_channel(meta,time,flux,0,flux_err,eventlabel,sharedp,params,log,longparamlist,time_units,paramtitles,chanrng)
->>>>>>> 6f992b8c
 
                 # Save results
                 log.writelog('Saving results')
@@ -198,16 +184,10 @@
                     log.writelog(f"\nStarting Channel {channel+1} of "
                                  f"{chanrng}\n")
 
-<<<<<<< HEAD
                     # Get the flux and error measurements for
                     # the current channel
-                    flux = meta.lcdata[channel, :]
-                    flux_err = meta.lcerr[channel, :]
-=======
-                    # Get the flux and error measurements for the current channel
-                    flux = lc.data.values[channel,:]
-                    flux_err = lc.err.values[channel,:]
->>>>>>> 6f992b8c
+                    flux = lc.data.values[channel, :]
+                    flux_err = lc.err.values[channel, :]
 
                     # Normalize flux and uncertainties to avoid large
                     # flux values
