--- conflicted
+++ resolved
@@ -18,17 +18,12 @@
 import time as time_pkg
 import numpy as np
 import scipy.interpolate as spi
-<<<<<<< HEAD
-=======
-import matplotlib.pyplot as plt
 import astraeus.xarrayIO as xrio
 from astropy.convolution import Box1DKernel
->>>>>>> 6f992b8c
 from . import plots_s4, drift
 from ..lib import logedit
 from ..lib import readECF
 from ..lib import manageevent as me
-from ..lib import astropytable
 from ..lib import util
 from ..lib import clipping
 
@@ -128,58 +123,30 @@
             log.writelog('Copying S4 control file', mute=(not meta.verbose))
             meta.copy_ecf()
 
-<<<<<<< HEAD
             log.writelog(f"Loading S3 save file:\n{meta.tab_filename}",
                          mute=(not meta.verbose))
-            table = astropytable.readtable(meta.tab_filename)
-
-            # Reverse the reshaping which has been done when saving
-            # the astropy table
-            optspec = np.reshape(table['optspec'].data, (-1, meta.subnx))
-            opterr = np.reshape(table['opterr'].data, (-1, meta.subnx))
-            wave_1d = table['wave_1d'].data[0:meta.subnx]
-            meta.time = table['time'].data[::meta.subnx]
+            spec = xrio.readXR(meta.filename_S3_SpecData)
 
             if meta.wave_min is None:
-                meta.wave_min = np.min(wave_1d)
+                meta.wave_min = np.min(spec.wave_1d.values)
                 log.writelog(f'No value was provided for meta.wave_min, so '
                              f'defaulting to {meta.wave_min}.',
                              mute=(not meta.verbose))
-            elif meta.wave_min < np.min(wave_1d):
+            elif meta.wave_min < np.min(spec.wave_1d.values):
                 log.writelog(f'WARNING: The selected meta.wave_min '
                              f'({meta.wave_min}) is smaller than the shortest '
-                             f'wavelength ({np.min(wave_1d)})')
+                             f'wavelength ({np.min(spec.wave_1d.values)})')
             if meta.wave_max is None:
-                meta.wave_max = np.max(wave_1d)
+                meta.wave_max = np.max(spec.wave_1d.values)
                 log.writelog(f'No value was provided for meta.wave_max, so '
                              f'defaulting to {meta.wave_max}.',
                              mute=(not meta.verbose))
-            elif meta.wave_max > np.max(wave_1d):
+            elif meta.wave_max > np.max(spec.wave_1d.values):
                 log.writelog(f'WARNING: The selected meta.wave_max '
                              f'({meta.wave_max}) is larger than the longest '
-                             f'wavelength ({np.max(wave_1d)})')
-
-            # Replace NaNs with zero
-            optspec[np.where(np.isnan(optspec))] = 0
-            opterr[np.where(np.isnan(opterr))] = 0
-            meta.n_int, meta.subnx = optspec.shape
-=======
-            log.writelog(f"Loading S3 save file:\n{meta.tab_filename}", mute=(not meta.verbose))
-            spec = xrio.readXR(meta.filename_S3_SpecData)
-
-            if meta.wave_min is None:
-                meta.wave_min = np.min(spec.wave_1d.values)
-                log.writelog(f'No value was provided for meta.wave_min, so defaulting to {meta.wave_min}.', mute=(not meta.verbose))
-            elif meta.wave_min<np.min(spec.wave_1d.values):
-                log.writelog(f'WARNING: The selected meta.wave_min ({meta.wave_min}) is smaller than the shortest wavelength ({np.min(spec.wave_1d.values)})')
-            if meta.wave_max is None:
-                meta.wave_max = np.max(spec.wave_1d.values)
-                log.writelog(f'No value was provided for meta.wave_max, so defaulting to {meta.wave_max}.', mute=(not meta.verbose))
-            elif meta.wave_max>np.max(spec.wave_1d.values):
-                log.writelog(f'WARNING: The selected meta.wave_max ({meta.wave_max}) is larger than the longest wavelength ({np.max(spec.wave_1d.values)})')
-
-            meta.n_int, meta.subnx   = spec.optspec.shape
->>>>>>> 6f992b8c
+                             f'wavelength ({np.max(spec.wave_1d.values)})')
+
+            meta.n_int, meta.subnx = spec.optspec.shape
 
             # Determine wavelength bins
             if not hasattr(meta, 'wave_hi'):
@@ -202,9 +169,19 @@
             meta.wave = (meta.wave_low + meta.wave_hi)/2
 
             # Define light curve DataArray
-            lcdata = xrio.makeLCDA(np.zeros((meta.nspecchan, meta.n_int)), meta.wave, spec.time.values, spec.optspec.attrs['flux_units'], spec.wave_1d.attrs['wave_units'], spec.optspec.attrs['time_units'], name='data')
-            lcerr = xrio.makeLCDA(np.zeros((meta.nspecchan, meta.n_int)), meta.wave, spec.time.values, spec.optspec.attrs['flux_units'], spec.wave_1d.attrs['wave_units'], spec.optspec.attrs['time_units'], name='err')
-            lc = xrio.makeDataset({'data':lcdata, 'err':lcerr})
+            lcdata = xrio.makeLCDA(np.zeros((meta.nspecchan, meta.n_int)),
+                                   meta.wave, spec.time.values,
+                                   spec.optspec.attrs['flux_units'],
+                                   spec.wave_1d.attrs['wave_units'],
+                                   spec.optspec.attrs['time_units'],
+                                   name='data')
+            lcerr = xrio.makeLCDA(np.zeros((meta.nspecchan, meta.n_int)),
+                                  meta.wave, spec.time.values,
+                                  spec.optspec.attrs['flux_units'],
+                                  spec.wave_1d.attrs['wave_units'],
+                                  spec.optspec.attrs['time_units'],
+                                  name='err')
+            lc = xrio.makeDataset({'data': lcdata, 'err': lcerr})
             lc['wave_low'] = (['wavelength'], meta.wave_low)
             lc['wave_hi'] = (['wavelength'], meta.wave_hi)
             lc['wave_mid'] = (lc.wave_hi + lc.wave_low)/2
@@ -227,141 +204,102 @@
 
             # Do 1D sigma clipping (along time axis) on unbinned spectra
             if meta.sigma_clip:
-<<<<<<< HEAD
-                log.writelog('Sigma clipping unbinned spectral time series',
-                             mute=(not meta.verbose))
+                log.writelog('Sigma clipping unbinned optimal spectra along '
+                             'time axis')
                 outliers = 0
                 for w in range(meta.subnx):
-                    optspec[:, w], nout = \
-                        clipping.clip_outliers(optspec[:, w], log, wave_1d[w],
-                                               meta.sigma, meta.box_width,
-                                               meta.maxiters, meta.boundary,
-                                               meta.fill_value,
+                    optspec_ma[:, w], nout = \
+                        clipping.clip_outliers(optspec_ma[:, w], log,
+                                               spec.wave_1d[w], meta.sigma,
+                                               meta.box_width, meta.maxiters,
+                                               meta.boundary, meta.fill_value,
                                                verbose=meta.verbose)
                     outliers += nout
+                # Print summary if not verbose
                 log.writelog(f'Identified a total of {outliers} outliers in '
                              f'time series, or an average of '
-                             f'{np.round(outliers/meta.subnx, 1)} outliers '
-                             f'per wavelength', mute=meta.verbose)
+                             f'{outliers/meta.subnx:.3f} outliers per '
+                             f'wavelength',
+                             mute=meta.verbose)
 
             # Apply 1D drift/jitter correction
             if meta.correctDrift:
                 # Calculate drift over all frames and non-destructive reads
                 # This can take a long time, so always print this message
-=======
-                log.writelog('Sigma clipping unbinned optimal spectra along time axis')
-                outliers = 0
-                for l in range(meta.subnx):
-                    optspec_ma[:,l], nout = clipping.clip_outliers(optspec_ma[:,l], log, spec.wave_1d[l], meta.sigma, meta.box_width, meta.maxiters, meta.boundary, meta.fill_value, verbose=meta.verbose)
-                    outliers += nout
-                # Print summary if not verbose
-                log.writelog('Identified a total of {} outliers in time series, or an average of {:.3f} outliers per wavelength'.format(outliers, outliers/meta.subnx), mute=meta.verbose)
-
-            # Apply 1D drift/jitter correction
-            if meta.correctDrift:
-                #Calculate drift over all frames and non-destructive reads
->>>>>>> 6f992b8c
                 log.writelog('Applying drift/jitter correction')
                 # Compute drift/jitter
                 drift1d, driftmask = drift.spec1D(optspec_ma, meta, log)
                 # Replace masked points with moving mean
-                drift1d = clipping.replace_moving_mean(drift1d, driftmask, Box1DKernel(meta.box_width))
+                drift1d = clipping.replace_moving_mean(
+                    drift1d, driftmask, Box1DKernel(meta.box_width))
                 lc['drift1d'] = (['time'], drift1d)
                 lc['driftmask'] = (['time'], driftmask)
                 # Correct for drift/jitter
                 for n in range(meta.n_int):
                     # Need to zero-out the weights of masked data
-<<<<<<< HEAD
-                    weights = (~np.ma.getmaskarray(optspec[n])).astype(int)
+                    weights = (~np.ma.getmaskarray(optspec_ma[n])).astype(int)
                     spline = spi.UnivariateSpline(np.arange(meta.subnx),
-                                                  optspec[n], k=3, s=0,
+                                                  optspec_ma[n], k=3, s=0,
                                                   w=weights)
                     spline2 = spi.UnivariateSpline(np.arange(meta.subnx),
-                                                   opterr[n],  k=3, s=0,
+                                                   spec.opterr[n], k=3, s=0,
                                                    w=weights)
-                    xvals = np.arange(meta.subnx)+meta.drift1d[n]
-                    optspec[n] = np.ma.masked_invalid(spline(xvals))
-                    opterr[n] = np.ma.masked_invalid(spline2(xvals))
-=======
-                    weights = (~np.ma.getmaskarray(optspec_ma[n])).astype(int)
-                    spline     = spi.UnivariateSpline(np.arange(meta.subnx), optspec_ma[n], k=3, s=0, w=weights)
-                    spline2    = spi.UnivariateSpline(np.arange(meta.subnx), spec.opterr[n],  k=3, s=0, w=weights)
-                    optspec_ma[n] = spline(np.arange(meta.subnx)+lc.drift1d[n].values)
-                    opterr_ma[n]  = spline2(np.arange(meta.subnx)+lc.drift1d[n].values)
-                    # Merge conflict: Need to test code below before implementing
-                    # optspec_ma[n] = np.ma.masked_invalid(spline(np.arange(meta.subnx)+lc.drift1d[n].values))
-                    # opterr_ma[n]  = np.ma.masked_invalid(spline2(np.arange(meta.subnx)+lc.drift1d[n].values))
->>>>>>> 6f992b8c
+                    optspec_ma[n] = spline(np.arange(meta.subnx) +
+                                           lc.drift1d[n].values)
+                    opterr_ma[n] = spline2(np.arange(meta.subnx) +
+                                           lc.drift1d[n].values)
+                    # # Merge conflict: Need to test code below
+                    # # before implementing
+                    # optspec_ma[n] = np.ma.masked_invalid(spline(
+                    #     np.arange(meta.subnx)+lc.drift1d[n].values))
+                    # opterr_ma[n] = np.ma.masked_invalid(spline2(
+                    #     np.arange(meta.subnx)+lc.drift1d[n].values))
                 # Plot Drift
                 if meta.isplots_S4 >= 1:
                     plots_s4.drift1d(meta, lc)
 
-            # FINDME: optspec mask isn't getting updated when correcting for drift.
-            # Also, entire integrations are getting flagged.
+            # FINDME: optspec mask isn't getting updated when correcting
+            # for drift. Also, entire integrations are getting flagged.
             # Need to look into these issues.
             optspec_ma = np.ma.masked_invalid(optspec_ma)
             opterr_ma = np.ma.masked_array(opterr_ma, optspec_ma.mask)
-            #spec['optspec_drift']
+            # spec['optspec_drift']
 
             # Compute MAD alue
-<<<<<<< HEAD
-            meta.mad_s4 = util.get_mad(meta, wave_1d, optspec, meta.wave_min,
-                                       meta.wave_max)
-=======
-            meta.mad_s4 = util.get_mad(meta, spec.wave_1d.values, optspec_ma, meta.wave_min, meta.wave_max)
->>>>>>> 6f992b8c
+            meta.mad_s4 = util.get_mad(meta, spec.wave_1d.values, optspec_ma,
+                                       meta.wave_min, meta.wave_max)
             log.writelog(f"Stage 4 MAD = {str(np.round(meta.mad_s4, 2))} ppm")
 
             if meta.isplots_S4 >= 1:
                 plots_s4.lc_driftcorr(meta, spec.wave_1d, optspec_ma)
 
             log.writelog("Generating light curves")
-<<<<<<< HEAD
-            meta.lcdata = np.ma.zeros((meta.nspecchan, meta.n_int))
-            meta.lcerr = np.ma.zeros((meta.nspecchan, meta.n_int))
+
+            # Loop over spectroscopic channels
             for i in range(meta.nspecchan):
-                log.writelog(f'  Bandpass {i} = {meta.wave_low[i]:.3f} - '
-                             f'{meta.wave_hi[i]:.3f}')
+                log.writelog(f"  Bandpass {i} = {lc.wave_low.values[i]:.3f} - "
+                             f"{lc.wave_hi.values[i]:%.3f}")
                 # Compute valid indeces within wavelength range
-                index = np.where((wave_1d >= meta.wave_low[i]) *
-                                 (wave_1d < meta.wave_hi[i]))[0]
-                # Sum flux for each spectroscopic channel
-                meta.lcdata[i] = np.ma.sum(optspec[:, index], axis=1)
+                index = np.where((spec.wave_1d >= lc.wave_low.values[i]) *
+                                 (spec.wave_1d < lc.wave_hi.values[i]))[0]
+                # Compute mean flux for each spectroscopic channel
+                # Sumation leads to outliers when there are masked points
+                lc['data'][i] = np.ma.mean(optspec_ma[:, index], axis=1)
                 # Add uncertainties in quadrature
-                meta.lcerr[i] = np.ma.sqrt(np.ma.sum(opterr[:, index]**2,
-                                                     axis=1))
+                # then divide by number of good points to get
+                # proper uncertainties
+                lc['err'][i] = (np.sqrt(np.ma.sum(opterr_ma[:, index]**2,
+                                                  axis=1)) /
+                                np.ma.MaskedArray.count(opterr_ma))
 
                 # Do 1D sigma clipping (along time axis) on binned spectra
                 if meta.sigma_clip:
-                    meta.lcdata[i], outliers = \
-                        clipping.clip_outliers(meta.lcdata[i], log,
-                                               np.mean([meta.wave_low[i],
-                                                        meta.wave_hi[i]]),
-                                               meta.sigma, meta.box_width,
-                                               meta.maxiters, meta.boundary,
-                                               meta.fill_value, verbose=False)
+                    lc['data'][i], outliers = clipping.clip_outliers(
+                        lc['data'][i].values, log, lc.wave_mid[i], meta.sigma,
+                        meta.box_width, meta.maxiters, meta.boundary,
+                        meta.fill_value, verbose=False)
                     log.writelog(f'  Sigma clipped {outliers} outliers in time'
-                                 f' series')
-=======
-
-            # Loop over spectroscopic channels
-            for i in range(meta.nspecchan):
-                log.writelog(f"  Bandpass {i} = %.3f - %.3f" % (lc.wave_low.values[i], lc.wave_hi.values[i]))
-                # Compute valid indeces within wavelength range
-                index   = np.where((spec.wave_1d >= lc.wave_low.values[i])*(spec.wave_1d < lc.wave_hi.values[i]))[0]
-                # Compute mean flux for each spectroscopic channel
-                # Sumation leads to outliers when there are masked points
-                lc['data'][i]    = np.ma.mean(optspec_ma[:,index],axis=1)
-                # Add uncertainties in quadrature
-                # then divide by number of good points to get proper uncertainties
-                lc['err'][i]     = np.sqrt(np.ma.sum(opterr_ma[:,index]**2,axis=1)) / \
-                                        np.ma.MaskedArray.count(opterr_ma)
-
-                # Do 1D sigma clipping (along time axis) on binned spectra
-                if meta.sigma_clip:
-                    lc['data'][i], outliers = clipping.clip_outliers(lc['data'][i].values, log, lc.wave_mid[i], meta.sigma, meta.box_width, meta.maxiters, meta.boundary, meta.fill_value, verbose=False)
-                    log.writelog('  Sigma clipped {} outliers in time series'.format(outliers), mute=(not meta.verbose))
->>>>>>> 6f992b8c
+                                 f' series', mute=(not meta.verbose))
 
                 # Plot each spectroscopic light curve
                 if meta.isplots_S4 >= 3:
@@ -371,37 +309,21 @@
             total = (time_pkg.time() - t0) / 60.
             log.writelog('\nTotal time (min): ' + str(np.round(total, 2)))
 
-<<<<<<< HEAD
-            log.writelog('Saving results as astropy table')
-            event_ap_bg = (meta.eventlabel+"_ap"+str(spec_hw_val)+'_bg'
-                           + str(bg_hw_val))
-            meta.tab_filename_s4 = (meta.outputdir+'S4_'+event_ap_bg
-                                    + "_Table_Save.txt")
-            wavelengths = np.mean(np.append(meta.wave_low.reshape(1, -1),
-                                            meta.wave_hi.reshape(1, -1),
-                                            axis=0), axis=0)
-            wave_errs = (meta.wave_hi-meta.wave_low)/2
-            astropytable.savetable_S4(meta.tab_filename_s4, meta.time,
-                                      wavelengths, wave_errs, meta.lcdata,
-                                      meta.lcerr)
+            log.writelog('Saving results')
+            event_ap_bg = (meta.eventlabel + "_ap" + str(spec_hw_val) + '_bg'
+                           + str(bg_hw_val))()
+            # Save Dataset object containing time-series of 1D spectra
+            meta.filename_S4_SpecData = (meta.outputdir + 'S4_' + event_ap_bg
+                                         + "_SpecData.h5")
+            xrio.writeXR(meta.filename_S4_SpecData, spec, verbose=True)
+            # Save Dataset object containing binned light curves
+            meta.filename_S4_LCData = (meta.outputdir + 'S4_' + event_ap_bg
+                                       + "_LCData.h5")
+            xrio.writeXR(meta.filename_S4_LCData, lc, verbose=True)
 
             # Save results
-            log.writelog('Saving results')
-            fname = meta.outputdir + 'S4_' + meta.eventlabel + "_Meta_Save"
+            fname = meta.outputdir+'S4_'+meta.eventlabel+"_Meta_Save"
             me.saveevent(meta, fname, save=[])
-=======
-            log.writelog('Saving results')
-            event_ap_bg = meta.eventlabel + "_ap" + str(spec_hw_val) + '_bg' + str(bg_hw_val)
-            # Save Dataset object containing time-series of 1D spectra
-            meta.filename_S4_SpecData = meta.outputdir + 'S4_' + event_ap_bg + "_SpecData.h5"
-            success = xrio.writeXR(meta.filename_S4_SpecData, spec, verbose=True)
-            # Save Dataset object containing binned light curves
-            meta.filename_S4_LCData = meta.outputdir + 'S4_' + event_ap_bg + "_LCData.h5"
-            success = xrio.writeXR(meta.filename_S4_LCData, lc, verbose=True)
-
-            # Save results
-            me.saveevent(meta, meta.outputdir + 'S4_' + meta.eventlabel + "_Meta_Save", save=[])
->>>>>>> 6f992b8c
 
             log.closelog()
 
