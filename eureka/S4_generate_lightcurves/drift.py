--- conflicted
+++ resolved
@@ -15,11 +15,7 @@
     Parameters
     ----------
     signal : ndarray (1D)
-<<<<<<< HEAD
         1D array of values.
-=======
-        1D array of values
->>>>>>> 6f992b8c
     highpassWidth : int
         The width of the boxcar filter to use.
 
@@ -52,26 +48,17 @@
     ----------
     spectra : ndarray
         2D array of flux values (nint, nx).
-<<<<<<< HEAD
     meta : eureka.lib.readECF.MetaClass
-=======
-    meta : MetaClass
->>>>>>> 6f992b8c
         The metadata object.
     log : logedit.Logedit
         The open log in which notes from this step can be added.
 
     Returns
     -------
-<<<<<<< HEAD
-    meta : eureka.lib.readECF.MetaClass
-        The updated metadata object.
-=======
-    drift1d:   ndarray
+    drift1d : ndarray
         1D array of spectrum drift values.
-    driftmask: ndarray
+    driftmask : ndarray
         1D masked array, where True is masked.
->>>>>>> 6f992b8c
 
     Notes
     -----
@@ -92,16 +79,10 @@
     '''
     if meta.drift_postclip is not None:
         meta.drift_postclip = -meta.drift_postclip
-<<<<<<< HEAD
-    meta.drift1d = np.ma.zeros(meta.n_int)
-    meta.driftmask = np.ma.zeros(meta.n_int, dtype=int)
-    ref_spec = np.ma.copy(spectra[meta.drift_iref,
-                                  meta.drift_preclip:meta.drift_postclip])
-=======
-    drift1d    = np.zeros(meta.n_int)
-    driftmask   = np.zeros(meta.n_int,dtype=bool)
-    ref_spec        = np.copy(spectra[meta.drift_iref,meta.drift_preclip:meta.drift_postclip])
->>>>>>> 6f992b8c
+    drift1d = np.zeros(meta.n_int)
+    driftmask = np.zeros(meta.n_int, dtype=bool)
+    ref_spec = np.copy(spectra[meta.drift_iref,
+                               meta.drift_preclip:meta.drift_postclip])
     if meta.sub_continuum:
         # Subtract off the continuum as computed using a highpass filter
         ref_spec -= highpassfilt(ref_spec, meta.highpassWidth)
@@ -132,30 +113,18 @@
             if meta.isplots_S4 >= 5:
                 plots_s4.cc_spec(meta, ref_spec, fit_spec, n)
                 plots_s4.cc_vals(meta, vals, n)
-<<<<<<< HEAD
             argmax = np.ma.argmax(vals)
             subvals = vals[argmax-meta.drift_hw:argmax+meta.drift_hw+1]
             params, err = g.fitgaussian(subvals/subvals.max(),
                                         guess=[meta.drift_hw/5.,
                                                meta.drift_hw*1., 1])
-            meta.drift1d[n] = len(vals)//2 - params[1] - argmax + meta.drift_hw
-            # meta.drift1d[n]= len(vals)/2 - params[1] - argmax + meta.drift_hw
-            meta.driftmask[n] = 1
+            drift1d[n] = len(vals)//2-params[1]-argmax+meta.drift_hw
+            # meta.drift1d[n] = len(vals)/2-params[1]-argmax+meta.drift_hw
         except:
             # FINDME: Need change this bare except to only
             # catch the specific exception
             log.writelog(f'  Cross correlation failed. Integration {n} marked '
-                         'as bad.')
-=======
-            argmax      = np.ma.argmax(vals)
-            subvals     = vals[argmax-meta.drift_hw:argmax+meta.drift_hw+1]
-            params, err = g.fitgaussian(subvals/subvals.max(), guess=[meta.drift_hw/5., meta.drift_hw*1., 1])
-            drift1d[n]= len(vals)//2 - params[1] - argmax + meta.drift_hw
-            #meta.drift1d[n]= len(vals)/2 - params[1] - argmax + meta.drift_hw
-        except:
-            log.writelog(f'  Cross correlation failed. Integration {n} marked as bad.')
+                         f'as bad.')
             driftmask[n] = True
 
->>>>>>> 6f992b8c
-
     return drift1d, driftmask