--- conflicted
+++ resolved
@@ -5,13 +5,9 @@
 from bokeh.plotting import show
 from importlib import reload
 #from hotsoss import plotting as plt
-<<<<<<< HEAD
 sys.path.append('..')
 import eureka
-=======
-sys.path.insert(0, '../lightcurve_fitting')
-sys.path.insert(0, '../lib')
->>>>>>> fe535d1c
+
 
 # Get the orbital parameters
 from eureka.lightcurve_fitting.utils import get_target_data
