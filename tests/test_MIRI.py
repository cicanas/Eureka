--- conflicted
+++ resolved
@@ -84,7 +84,6 @@
     s4_spec, s4_lc, s4_meta = s4.genlc(meta.eventlabel, ecf_path=ecf_path,
                                        s3_meta=s3_meta)
     s5_meta = s5.fitlc(meta.eventlabel, ecf_path=ecf_path, s4_meta=s4_meta)
-<<<<<<< HEAD
 
     # Test differentiable models if pymc3 related dependencies are installed
     if pymc3_installed:
@@ -101,11 +100,8 @@
         s5_meta2 = s5.fitlc(meta.eventlabel, ecf_path=ecf_path,
                             s4_meta=s4_meta, input_meta=s5_meta2)
 
-    s6.plot_spectra(meta.eventlabel, ecf_path=ecf_path, s5_meta=s5_meta)
-=======
-    s6_meta = s6.plot_spectra(meta.eventlabel, ecf_path=ecf_path, 
+    s6_meta = s6.plot_spectra(meta.eventlabel, ecf_path=ecf_path,
                               s5_meta=s5_meta)
->>>>>>> d8c03de4
 
     # run assertions for S2
     if s2_installed:
