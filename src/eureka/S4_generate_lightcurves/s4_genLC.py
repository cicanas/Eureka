#! /usr/bin/env python

# Generic Stage 4 light curve generation pipeline

# Proposed Steps
# -------- -----
# 1.  Read in Stage 3 data products
# 2.  Replace NaNs with zero
# 3.  Determine wavelength bins
# 4.  Increase resolution of spectra (optional)
# 5.  Smooth spectra (optional)
# 6.  Applying 1D drift correction
# 7.  Generate light curves
# 8.  Save Stage 4 data products
# 9.  Produce plots

import os
import time as time_pkg
import numpy as np
import scipy.interpolate as spi
import astraeus.xarrayIO as xrio
from astropy.convolution import Box1DKernel
from tqdm import tqdm
from . import plots_s4, drift, generate_LD, wfc3
from ..lib import logedit
from ..lib import readECF
from ..lib import manageevent as me
from ..lib import util
from ..lib import clipping


def genlc(eventlabel, ecf_path=None, s3_meta=None):
    '''Compute photometric flux over specified range of wavelengths.

    Parameters
    ----------
    eventlabel : str
        The unique identifier for these data.
    ecf_path : str; optional
        The absolute or relative path to where ecfs are stored.
        Defaults to None which resolves to './'.
    s3_meta : eureka.lib.readECF.MetaClass
        The metadata object from Eureka!'s S3 step (if running S3 and S4
        sequentially). Defaults to None.

    Returns
    -------
    spec : Astreaus object
        Data object of wavelength-like arrrays.
    lc : Astreaus object
        Data object of time-like arrrays (light curve).
    meta : eureka.lib.readECF.MetaClass
        The metadata object with attributes added by S4.

    Notes
    -----
    History:

    - June 2021 Kevin Stevenson
        Initial version
    - October 2021 Taylor Bell
        Updated to allow for inputs from new S3
    - April 2022 Kevin Stevenson
        Enabled Astraeus
    - July 2022 Caroline Piaulet
        Recording of x (computed in S4) and y (computed in S3) pos drifts and
        widths in Spec and LC objects
    - July 2022 Sebastian Zieba
         Added photometry S4
    '''
    # Load Eureka! control file and store values in Event object
    ecffile = 'S4_' + eventlabel + '.ecf'
    meta = readECF.MetaClass(ecf_path, ecffile)
    meta.eventlabel = eventlabel
    meta.datetime = time_pkg.strftime('%Y-%m-%d')

    if s3_meta is None:
        # Locate the old MetaClass savefile, and load new ECF into
        # that old MetaClass
        s3_meta, meta.inputdir, meta.inputdir_raw = \
            me.findevent(meta, 'S3', allowFail=False)
    else:
        # Running these stages sequentially, so can safely assume
        # the path hasn't changed
        meta.inputdir = s3_meta.outputdir
        meta.inputdir_raw = meta.inputdir[len(meta.topdir):]

    meta = me.mergeevents(meta, s3_meta)

    if not meta.allapers:
        # The user indicated in the ecf that they only want to consider
        # one aperture
        meta.spec_hw_range = [meta.spec_hw, ]
        meta.bg_hw_range = [meta.bg_hw, ]

    # Create directories for Stage 5 outputs
    meta.run_s4 = None
    for spec_hw_val in meta.spec_hw_range:
        for bg_hw_val in meta.bg_hw_range:
            meta.run_s4 = util.makedirectory(meta, 'S4', meta.run_s4,
                                             ap=spec_hw_val, bg=bg_hw_val)

    for spec_hw_val in meta.spec_hw_range:
        for bg_hw_val in meta.bg_hw_range:

            t0 = time_pkg.time()

            meta.spec_hw = spec_hw_val
            meta.bg_hw = bg_hw_val

            # Load in the S3 metadata used for this particular aperture pair
            meta = load_specific_s3_meta_info(meta)

            # Get directory for Stage 4 processing outputs
            meta.outputdir = util.pathdirectory(meta, 'S4', meta.run_s4,
                                                ap=meta.spec_hw, bg=meta.bg_hw)

            # Copy existing S3 log file and resume log
            meta.s4_logname = meta.outputdir + 'S4_' + meta.eventlabel + ".log"
            log = logedit.Logedit(meta.s4_logname, read=meta.s3_logname)
            log.writelog("\nStarting Stage 4: Generate Light Curves\n")
            log.writelog(f"Input directory: {meta.inputdir}")
            log.writelog(f"Output directory: {meta.outputdir}")

            # Copy ecf
            log.writelog('Copying S4 control file', mute=(not meta.verbose))
            meta.copy_ecf()

            log.writelog(f"Loading S3 save file:\n{meta.filename_S3_SpecData}",
                         mute=(not meta.verbose))
            spec = xrio.readXR(meta.filename_S3_SpecData)

            wave_1d = spec.wave_1d.values
            if meta.wave_min is None:
                meta.wave_min = np.min(wave_1d)
                log.writelog(f'No value was provided for meta.wave_min, so '
                             f'defaulting to {meta.wave_min}.',
                             mute=(not meta.verbose))
            elif meta.wave_min < np.min(wave_1d):
                log.writelog(f'WARNING: The selected meta.wave_min '
                             f'({meta.wave_min}) is smaller than the shortest '
                             f'wavelength ({np.min(wave_1d)})')
            if meta.wave_max is None:
                meta.wave_max = np.max(wave_1d)
                log.writelog(f'No value was provided for meta.wave_max, so '
                             f'defaulting to {meta.wave_max}.',
                             mute=(not meta.verbose))
            elif meta.wave_max > np.max(wave_1d):
                log.writelog(f'WARNING: The selected meta.wave_max '
                             f'({meta.wave_max}) is larger than the longest '
                             f'wavelength ({np.max(wave_1d)})')
            indices = np.logical_and(wave_1d >= meta.wave_min,
                                     wave_1d <= meta.wave_max)
            wave_1d_trimmed = wave_1d[indices]

            if meta.photometry:
                meta.n_int, meta.subnx = spec.aplev.shape[0], 1
            else:
                meta.n_int, meta.subnx = spec.optspec.shape

            # Set the max number of copies of a figure
            if not hasattr(meta, 'nplots') or meta.nplots is None:
                meta.nplots = meta.n_int
            elif meta.int_start+meta.nplots > meta.n_int:
                # Too many figures requested, so reduce it
                meta.nplots = meta.n_int

            # Determine wavelength bins
            if not hasattr(meta, 'nspecchan') or meta.nspecchan is None:
                # User wants unbinned spectra
                dwav = np.ediff1d(wave_1d)/2
                # Approximate the first dwav as the same as the second
                dwav = np.append(dwav[0], dwav)
                indices = np.logical_and(wave_1d >= meta.wave_min,
                                         wave_1d <= meta.wave_max)
                dwav = dwav[indices]/2
                meta.wave = wave_1d[indices]
                meta.wave_low = meta.wave-dwav
                meta.wave_hi = meta.wave+dwav
                meta.nspecchan = len(meta.wave)
            elif not hasattr(meta, 'wave_hi') or not hasattr(meta, 'wave_low'):
                binsize = (meta.wave_max - meta.wave_min)/meta.nspecchan
                meta.wave_low = np.round(np.linspace(meta.wave_min,
                                                     meta.wave_max-binsize,
                                                     meta.nspecchan), 3)
                meta.wave_hi = np.round(np.linspace(meta.wave_min+binsize,
                                                    meta.wave_max,
                                                    meta.nspecchan), 3)
                meta.wave = (meta.wave_low + meta.wave_hi)/2
            else:
                # wave_low and wave_hi were passed in - make them arrays
                meta.wave_low = np.array(meta.wave_low)
                meta.wave_hi = np.array(meta.wave_hi)
                meta.wave = (meta.wave_low + meta.wave_hi)/2
                if (meta.nspecchan is not None
                        and meta.nspecchan != len(meta.wave)):
                    log.writelog(f'WARNING: Your nspecchan value of '
                                 f'{meta.nspecchan} differs from the size of '
                                 f'wave_hi ({len(meta.wave)}). Using the '
                                 f'latter instead.')
                    meta.nspecchan = len(meta.wave)

            # Define light curve DataArray
            if meta.photometry:
                flux_units = spec.aplev.attrs['flux_units']
                time_units = spec.aplev.attrs['time_units']
            else:
                flux_units = spec.optspec.attrs['flux_units']
                time_units = spec.optspec.attrs['time_units']

            lcdata = xrio.makeLCDA(np.zeros((meta.nspecchan, meta.n_int)),
                                   meta.wave, spec.time.values,
                                   flux_units,
                                   spec.wave_1d.attrs['wave_units'],
                                   time_units, name='data')
            lcerr = xrio.makeLCDA(np.zeros((meta.nspecchan, meta.n_int)),
                                  meta.wave, spec.time.values,
                                  flux_units,
                                  spec.wave_1d.attrs['wave_units'],
                                  time_units, name='err')
            lcmask = xrio.makeLCDA(np.zeros((meta.nspecchan, meta.n_int),
                                            dtype=bool),
                                   meta.wave, spec.time.values, 'None',
                                   spec.wave_1d.attrs['wave_units'],
                                   time_units, name='mask')
            lc = xrio.makeDataset({'data': lcdata, 'err': lcerr,
                                   'mask': lcmask})
            if hasattr(spec, 'scandir'):
                lc['scandir'] = spec.scandir
            if hasattr(spec, 'drift2D'):
                lc['drift2D'] = spec.drift2D
            lc['wave_low'] = (['wavelength'], meta.wave_low)
            lc['wave_hi'] = (['wavelength'], meta.wave_hi)
            lc['wave_mid'] = (lc.wave_hi + lc.wave_low)/2
            lc['wave_err'] = (lc.wave_hi - lc.wave_low)/2
            lc.wave_low.attrs['wave_units'] = spec.wave_1d.attrs['wave_units']
            lc.wave_hi.attrs['wave_units'] = spec.wave_1d.attrs['wave_units']
            lc.wave_mid.attrs['wave_units'] = spec.wave_1d.attrs['wave_units']
            lc.wave_err.attrs['wave_units'] = spec.wave_1d.attrs['wave_units']

            if not hasattr(meta, 'boundary'):
                # The default value before this was added as an option
                meta.boundary = 'extend'

            # Do 1D sigma clipping (along time axis) on unbinned spectra
            if meta.clip_unbinned:
                log.writelog('Sigma clipping unbinned optimal spectra along '
                             'time axis...')
                outliers = 0
                for w in range(meta.subnx):
                    spec.optspec[:, w], spec.optmask[:, w], nout = \
                        clipping.clip_outliers(spec.optspec[:, w].values, log,
                                               spec.wave_1d[w].values,
                                               spec.wave_1d.wave_units,
                                               mask=spec.optmask[:, w].values,
                                               sigma=meta.sigma,
                                               box_width=meta.box_width,
                                               maxiters=meta.maxiters,
                                               boundary=meta.boundary,
                                               fill_value=meta.fill_value,
                                               verbose=meta.verbose)
                    outliers += nout
                # Print summary if not verbose
                log.writelog(f'Identified a total of {outliers} outliers in '
                             f'time series, or an average of '
                             f'{outliers/meta.subnx:.3f} outliers per '
                             f'wavelength',
                             mute=meta.verbose)

            if (hasattr(meta, 'record_ypos') and meta.record_ypos
                    and not meta.photometry):
                lc['driftypos'] = (['time'], spec.driftypos.data)
                lc['driftywidth'] = (['time'], spec.driftywidth.data)

            # Record and correct for 1D drift/jitter
            if meta.recordDrift or meta.correctDrift:
                # Calculate drift over all frames and non-destructive reads
                # This can take a long time, so always print this message
                log.writelog('Computing drift/jitter')
                # Compute drift/jitter
                drift_results = drift.spec1D(spec.optspec.values, meta, log,
                                             mask=spec.optmask.values)
                drift1d, driftwidth, driftmask = drift_results
                # Replace masked points with moving mean
                drift1d = clipping.replace_moving_mean(
                    drift1d, driftmask, Box1DKernel(meta.box_width))
                driftwidth = clipping.replace_moving_mean(
                    driftwidth, driftmask, Box1DKernel(meta.box_width))
                lc['driftxpos'] = (['time'], drift1d)
                lc['driftxwidth'] = (['time'], driftwidth)
                lc['driftmask'] = (['time'], driftmask)

                spec['driftxpos'] = (['time'], drift1d)
                spec['driftxwidth'] = (['time'], driftwidth)
                spec['driftmask'] = (['time'], driftmask)

                if meta.correctDrift:
                    log.writelog('Applying drift/jitter correction')

                    # Correct for drift/jitter
                    iterfn = range(meta.n_int)
                    if meta.verbose:
                        iterfn = tqdm(iterfn)
                    for n in iterfn:
                        # Need to zero-out the weights of masked data
                        weights = (~spec.optmask[n].values).astype(int)
                        spline = spi.UnivariateSpline(np.arange(meta.subnx),
                                                      spec.optspec[n].values,
                                                      k=3, s=0, w=weights)
                        spline2 = spi.UnivariateSpline(np.arange(meta.subnx),
                                                       spec.opterr[n].values,
                                                       k=3, s=0, w=weights)
                        optmask = spec.optmask[n].values.astype(float)
                        spline3 = spi.UnivariateSpline(np.arange(meta.subnx),
                                                       optmask, k=3, s=0,
                                                       w=weights)
                        spec.optspec[n] = spline(np.arange(meta.subnx) +
                                                 lc.driftxpos[n].values)
                        spec.opterr[n] = spline2(np.arange(meta.subnx) +
                                                 lc.driftxpos[n].values)
                        # Also shift mask if moving by >= 0.5 pixels
                        optmask = spline3(np.arange(meta.subnx) +
                                          lc.driftxpos[n].values)
                        spec.optmask[n] = optmask >= 0.5
                # Plot Drift
                if meta.isplots_S4 >= 1:
                    plots_s4.driftxpos(meta, lc)
                    plots_s4.driftxwidth(meta, lc)

            if hasattr(meta, 'sum_reads') and meta.sum_reads:
                # Sum each read from a scan together
                spec, lc, meta = wfc3.sum_reads(spec, lc, meta)

<<<<<<< HEAD
            # Compute MAD value
            meta.mad_s4 = util.get_mad(meta, log, spec.wave_1d.values,
                                       spec.optspec.values,
                                       spec.optmask.values,
                                       meta.wave_min, meta.wave_max)
=======
            if not meta.photometry:
                # Compute MAD value
                meta.mad_s4 = util.get_mad(meta, log, spec.wave_1d.values,
                                           spec.optspec, spec.optmask,
                                           meta.wave_min, meta.wave_max)
            else:
                # Compute MAD value for Photometry
                normspec = util.normalize_spectrum(meta, spec.aplev.values)
                meta.mad_s4 = util.get_mad_1d(normspec)
>>>>>>> ee098d00
            log.writelog(f"Stage 4 MAD = {np.round(meta.mad_s4, 2):.2f} ppm")
            if not meta.photometry:
                if meta.isplots_S4 >= 1:
                    plots_s4.lc_driftcorr(meta, wave_1d_trimmed, spec.optspec,
                                          optmask=spec.optmask)

            log.writelog("Generating light curves")

            # Loop over spectroscopic channels
            meta.mad_s4_binned = []
            for i in range(meta.nspecchan):
<<<<<<< HEAD
                log.writelog(f"  Bandpass {i} = {lc.wave_low.values[i]:.3f} - "
                             f"{lc.wave_hi.values[i]:.3f}")
                # Compute valid indeces within wavelength range
                index = np.where((spec.wave_1d >= lc.wave_low.values[i]) *
                                 (spec.wave_1d < lc.wave_hi.values[i]))[0]
                # Make masked arrays for easy summing
                optspec_ma = np.ma.masked_where(spec.optmask.values[:, index],
                                                spec.optspec.values[:, index])
                opterr_ma = np.ma.masked_where(spec.optmask.values[:, index],
                                               spec.opterr.values[:, index])
                # Compute mean flux for each spectroscopic channel
                # Sumation leads to outliers when there are masked points
                lc['data'][i] = np.ma.mean(optspec_ma, axis=1)
                # Add uncertainties in quadrature
                # then divide by number of good points to get
                # proper uncertainties
                lc['err'][i] = (np.sqrt(np.ma.sum(opterr_ma**2, axis=1)) /
                                np.ma.MaskedArray.count(opterr_ma, axis=1))
=======
                if not meta.photometry:
                    log.writelog(f"  Bandpass {i} = "
                                 f"{lc.wave_low.values[i]:.3f} - "
                                 f"{lc.wave_hi.values[i]:.3f}")
                    # Compute valid indeces within wavelength range
                    index = np.where((spec.wave_1d >= lc.wave_low.values[i]) *
                                     (spec.wave_1d < lc.wave_hi.values[i]))[0]
                    # Make masked arrays for easy summing
                    optspec_ma = np.ma.masked_where(spec.optmask[:, index],
                                                    spec.optspec[:, index])
                    opterr_ma = np.ma.masked_where(spec.optmask[:, index],
                                                   spec.opterr[:, index])
                    # Compute mean flux for each spectroscopic channel
                    # Sumation leads to outliers when there are masked points
                    lc['data'][i] = np.ma.mean(optspec_ma, axis=1)
                    # Add uncertainties in quadrature
                    # then divide by number of good points to get
                    # proper uncertainties
                    lc['err'][i] = (np.sqrt(np.ma.sum(opterr_ma**2, axis=1)) /
                                    np.ma.MaskedArray.count(opterr_ma, axis=1))
                else:
                    lc['data'][i] = spec.aplev.values
                    lc['err'][i] = spec.aperr.values
>>>>>>> ee098d00

                # Do 1D sigma clipping (along time axis) on binned spectra
                if meta.clip_binned:
                    lc['data'][i], lc['mask'][i], nout = \
                        clipping.clip_outliers(
                            lc.data[i].values, log,
                            lc.data.wavelength[i].values, lc.data.wave_units,
                            mask=lc.mask[i].values, sigma=meta.sigma,
                            box_width=meta.box_width, maxiters=meta.maxiters,
                            boundary=meta.boundary, fill_value=meta.fill_value,
                            verbose=False)
                    log.writelog(f'  Sigma clipped {nout} outliers in time'
                                 f' series', mute=(not meta.verbose))

                # Plot each spectroscopic light curve
                if meta.isplots_S4 >= 3:
                    plots_s4.binned_lightcurve(meta, log, lc, i)

            # If requested, also generate white-light light curve
            if (hasattr(meta, 'compute_white') and meta.compute_white
                    and not meta.photometry):
                log.writelog("Generating white-light light curve")

                # Compute valid indeces within wavelength range
                index = np.where((spec.wave_1d >= meta.wave_min) *
                                 (spec.wave_1d < meta.wave_max))[0]
                central_wavelength = np.mean(spec.wave_1d[index].values)
                lc['flux_white'] = xrio.makeTimeLikeDA(np.zeros(meta.n_int),
                                                       lc.time,
                                                       lc.data.flux_units,
                                                       lc.time.time_units,
                                                       'flux_white')
                lc['err_white'] = xrio.makeTimeLikeDA(np.zeros(meta.n_int),
                                                      lc.time,
                                                      lc.data.flux_units,
                                                      lc.time.time_units,
                                                      'err_white')
                lc['mask_white'] = xrio.makeTimeLikeDA(np.zeros(meta.n_int,
                                                                dtype=bool),
                                                       lc.time, 'None',
                                                       lc.time.time_units,
                                                       'mask_white')
                lc.flux_white.attrs['wavelength'] = central_wavelength
                lc.flux_white.attrs['wave_units'] = lc.data.wave_units
                lc.err_white.attrs['wavelength'] = central_wavelength
                lc.err_white.attrs['wave_units'] = lc.data.wave_units
                lc.mask_white.attrs['wavelength'] = central_wavelength
                lc.mask_white.attrs['wave_units'] = lc.data.wave_units

                log.writelog(f"  White-light Bandpass = {meta.wave_min:.3f} - "
                             f"{meta.wave_max:.3f}")
                # Make masked arrays for easy summing
                optspec_ma = np.ma.masked_where(spec.optmask.values[:, index],
                                                spec.optspec.values[:, index])
                opterr_ma = np.ma.masked_where(spec.optmask.values[:, index],
                                               spec.opterr.values[:, index])
                # Compute mean flux for each spectroscopic channel
                # Sumation leads to outliers when there are masked points
                lc.flux_white[:] = np.ma.mean(optspec_ma, axis=1).data
                # Add uncertainties in quadrature
                # then divide by number of good points to get
                # proper uncertainties
                lc.err_white[:] = (np.sqrt(np.ma.sum(opterr_ma**2,
                                                     axis=1)) /
                                   np.ma.MaskedArray.count(opterr_ma,
                                                           axis=1)).data
                lc.mask_white[:] = np.ma.getmaskarray(np.ma.mean(optspec_ma,
                                                                 axis=1))

                # Do 1D sigma clipping (along time axis) on binned spectra
                if meta.clip_binned:
                    lc.flux_white[:], lc.mask_white[:], nout = \
                        clipping.clip_outliers(
                            lc.flux_white, log, lc.flux_white.wavelength,
                            lc.data.wave_units, mask=lc.mask_white,
                            sigma=meta.sigma, box_width=meta.box_width,
                            maxiters=meta.maxiters, boundary=meta.boundary,
                            fill_value=meta.fill_value, verbose=False)
                    log.writelog(f'  Sigma clipped {nout} outliers in time '
                                 f' series')

                # Plot the white-light light curve
                if meta.isplots_S4 >= 3:
                    plots_s4.binned_lightcurve(meta, log, lc, 0, white=True)

            # Generate limb-darkening coefficients
            if hasattr(meta, 'compute_ld') and meta.compute_ld:
                log.writelog("Generating limb-darkening coefficients...",
                             mute=(not meta.verbose))
                ld_lin, ld_quad, ld_3para, ld_4para = \
                    generate_LD.exotic_ld(meta, spec, log)
                lc['exotic-ld_lin'] = (['wavelength', 'exotic-ld_1'], ld_lin)
                lc['exotic-ld_quad'] = (['wavelength', 'exotic-ld_2'], ld_quad)
                lc['exotic-ld_nonlin_3para'] = (['wavelength', 'exotic-ld_3'],
                                                ld_3para)
                lc['exotic-ld_nonlin_4para'] = (['wavelength', 'exotic-ld_4'],
                                                ld_4para)

            log.writelog('Saving results...')

            event_ap_bg = (meta.eventlabel + "_ap" + str(spec_hw_val) + '_bg'
                           + str(bg_hw_val))
            # Save Dataset object containing time-series of 1D spectra
            meta.filename_S4_SpecData = (meta.outputdir + 'S4_' + event_ap_bg
                                         + "_SpecData.h5")
            xrio.writeXR(meta.filename_S4_SpecData, spec, verbose=True)

            # Save Dataset object containing binned light curves
            meta.filename_S4_LCData = (meta.outputdir + 'S4_' + event_ap_bg
                                       + "_LCData.h5")
            xrio.writeXR(meta.filename_S4_LCData, lc, verbose=True)

            # Save results
            fname = meta.outputdir+'S4_'+meta.eventlabel+"_Meta_Save"
            me.saveevent(meta, fname, save=[])

            # Calculate total time
            total = (time_pkg.time() - t0) / 60.
            log.writelog('\nTotal time (min): ' + str(np.round(total, 2)))

            log.closelog()

    return spec, lc, meta


def load_specific_s3_meta_info(meta):
    """Load the specific S3 MetaClass object used to make this aperture pair.

    Parameters
    ----------
    meta : eureka.lib.readECF.MetaClass
        The current metadata object.

    Returns
    -------
    eureka.lib.readECF.MetaClass
        The current metadata object with values from the old MetaClass.
    """
    # Get directory containing S3 outputs for this aperture pair
    inputdir = os.sep.join(meta.inputdir.split(os.sep)[:-2]) + os.sep
    inputdir += f'ap{meta.spec_hw}_bg{meta.bg_hw}'+os.sep
    # Locate the old MetaClass savefile, and load new ECF into
    # that old MetaClass
    meta.inputdir = inputdir
    s3_meta, meta.inputdir, meta.inputdir_raw = \
        me.findevent(meta, 'S3', allowFail=False)
    # Merge S4 meta into old S3 meta
    meta = me.mergeevents(meta, s3_meta)

    return meta<|MERGE_RESOLUTION|>--- conflicted
+++ resolved
@@ -331,23 +331,16 @@
                 # Sum each read from a scan together
                 spec, lc, meta = wfc3.sum_reads(spec, lc, meta)
 
-<<<<<<< HEAD
-            # Compute MAD value
-            meta.mad_s4 = util.get_mad(meta, log, spec.wave_1d.values,
-                                       spec.optspec.values,
-                                       spec.optmask.values,
-                                       meta.wave_min, meta.wave_max)
-=======
             if not meta.photometry:
                 # Compute MAD value
                 meta.mad_s4 = util.get_mad(meta, log, spec.wave_1d.values,
-                                           spec.optspec, spec.optmask,
+                                           spec.optspec.values,
+                                           spec.optmask.values,
                                            meta.wave_min, meta.wave_max)
             else:
                 # Compute MAD value for Photometry
                 normspec = util.normalize_spectrum(meta, spec.aplev.values)
                 meta.mad_s4 = util.get_mad_1d(normspec)
->>>>>>> ee098d00
             log.writelog(f"Stage 4 MAD = {np.round(meta.mad_s4, 2):.2f} ppm")
             if not meta.photometry:
                 if meta.isplots_S4 >= 1:
@@ -359,26 +352,6 @@
             # Loop over spectroscopic channels
             meta.mad_s4_binned = []
             for i in range(meta.nspecchan):
-<<<<<<< HEAD
-                log.writelog(f"  Bandpass {i} = {lc.wave_low.values[i]:.3f} - "
-                             f"{lc.wave_hi.values[i]:.3f}")
-                # Compute valid indeces within wavelength range
-                index = np.where((spec.wave_1d >= lc.wave_low.values[i]) *
-                                 (spec.wave_1d < lc.wave_hi.values[i]))[0]
-                # Make masked arrays for easy summing
-                optspec_ma = np.ma.masked_where(spec.optmask.values[:, index],
-                                                spec.optspec.values[:, index])
-                opterr_ma = np.ma.masked_where(spec.optmask.values[:, index],
-                                               spec.opterr.values[:, index])
-                # Compute mean flux for each spectroscopic channel
-                # Sumation leads to outliers when there are masked points
-                lc['data'][i] = np.ma.mean(optspec_ma, axis=1)
-                # Add uncertainties in quadrature
-                # then divide by number of good points to get
-                # proper uncertainties
-                lc['err'][i] = (np.sqrt(np.ma.sum(opterr_ma**2, axis=1)) /
-                                np.ma.MaskedArray.count(opterr_ma, axis=1))
-=======
                 if not meta.photometry:
                     log.writelog(f"  Bandpass {i} = "
                                  f"{lc.wave_low.values[i]:.3f} - "
@@ -387,10 +360,10 @@
                     index = np.where((spec.wave_1d >= lc.wave_low.values[i]) *
                                      (spec.wave_1d < lc.wave_hi.values[i]))[0]
                     # Make masked arrays for easy summing
-                    optspec_ma = np.ma.masked_where(spec.optmask[:, index],
-                                                    spec.optspec[:, index])
-                    opterr_ma = np.ma.masked_where(spec.optmask[:, index],
-                                                   spec.opterr[:, index])
+                    optspec_ma = np.ma.masked_where(spec.optmask.values[:, index],
+                                                    spec.optspec.values[:, index])
+                    opterr_ma = np.ma.masked_where(spec.optmask.values[:, index],
+                                                   spec.opterr.values[:, index])
                     # Compute mean flux for each spectroscopic channel
                     # Sumation leads to outliers when there are masked points
                     lc['data'][i] = np.ma.mean(optspec_ma, axis=1)
@@ -402,7 +375,6 @@
                 else:
                     lc['data'][i] = spec.aplev.values
                     lc['err'][i] = spec.aperr.values
->>>>>>> ee098d00
 
                 # Do 1D sigma clipping (along time axis) on binned spectra
                 if meta.clip_binned:
