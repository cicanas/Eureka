--- conflicted
+++ resolved
@@ -222,17 +222,12 @@
                 meta.wave_low = meta.wave-neg_dwav
                 meta.wave_hi = meta.wave+pos_dwav
                 meta.nspecchan = len(meta.wave)
-<<<<<<< HEAD
-            elif hasattr(meta, 'wave_input') and meta.wave_input is not None:
+            elif meta.wave_input is not None:
                 # bins defined by file input. 2 columns: low and high edges
-                meta.wave_low = np.genfromtxt(meta.wave_input, usecols=[0])
-                meta.wave_hi = np.genfromtxt(meta.wave_input, usecols=[1])
-                meta.wave = (meta.wave_low + meta.wave_hi)/2 
+                meta.wave_low, meta.wave_hi = np.genfromtxt(meta.wave_input).T
+                meta.wave = (meta.wave_low + meta.wave_hi)/2
                 meta.nspecchan = len(meta.wave)
-            elif not hasattr(meta, 'wave_hi') or not hasattr(meta, 'wave_low'):
-=======
             elif meta.wave_hi is None or meta.wave_low is None:
->>>>>>> c862d8d3
                 binsize = (meta.wave_max - meta.wave_min)/meta.nspecchan
                 meta.wave_low = np.round(np.linspace(meta.wave_min,
                                                      meta.wave_max-binsize,
