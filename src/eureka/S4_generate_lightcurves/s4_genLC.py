--- conflicted
+++ resolved
@@ -102,11 +102,8 @@
         meta.inputdir = s3_meta.outputdir
         meta.inputdir_raw = meta.inputdir[len(meta.topdir):]
 
-<<<<<<< HEAD
     meta = S4MetaClass(**me.mergeevents(meta, s3_meta).__dict__)
     meta.set_defaults()
-=======
-    meta = me.mergeevents(meta, s3_meta)
 
     # Assign some variables if not using eureka output
     if meta.data_format != 'eureka':
@@ -147,7 +144,6 @@
         # one aperture
         meta.spec_hw_range = [meta.spec_hw, ]
         meta.bg_hw_range = [meta.bg_hw, ]
->>>>>>> a9392361
 
     # Create directories for Stage 5 outputs
     meta.run_s4 = None
