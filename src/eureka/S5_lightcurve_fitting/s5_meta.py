import numpy as np

from ..lib.readECF import MetaClass


class S5MetaClass(MetaClass):
    '''A class to hold Eureka! S5 metadata.

    This class loads a Stage 5 Eureka! Control File (ecf) and lets you
    query the parameters and values.
    '''

    def __init__(self, folder=None, file=None, eventlabel=None, **kwargs):
        '''Initialize the MetaClass object.

        Parameters
        ----------
        folder : str; optional
            The folder containing an ECF file to be read in. Defaults to None
            which resolves to './'.
        file : str; optional
            The ECF filename to be read in. Defaults to None which first tries
            to find the filename using eventlabel and stage, and if that fails
            results in an empty MetaClass object.
        eventlabel : str; optional
            The unique identifier for these data.
        **kwargs : dict
            Any additional parameters to be loaded into the MetaClass after
            the ECF has been read in
        '''
        # Remove the stage from kwargs if present
        if 'stage' in kwargs:
            kwargs.pop('stage')

        super().__init__(folder, file, eventlabel, stage=5, **kwargs)

    def set_defaults(self):
        '''Set Stage 5 specific defaults for generic instruments.

        '''
        # Make sure the S3 expand parameter is defined
        # (to allow resuming from old analyses)
        self.expand = getattr(self, 'expand', 1)

        self.ncpu = getattr(self, 'ncpu', 4)

        # Joint fit of multiple white lightcurves?
        self.multwhite = getattr(self, 'multwhite', False)

        # Repeat Stage 5 for each of the aperture sizes run from Stage 3?
        self.allapers = getattr(self, 'allapers', False)

        if not self.allapers:
            # The user indicated in the ecf that they only want to consider one
            # aperture in which case the code will consider only the one which
            # made s4_meta. Alternatively, if S4 was run without allapers, S5
            # will already only consider that one
            self.spec_hw_range = [self.spec_hw, ]
            self.bg_hw_range = [self.bg_hw, ]
        else:
            self.spec_hw_range = getattr(self, 'spec_hw_range',
                                         [self.spec_hw,])
            self.bg_hw_range = getattr(self, 'bg_hw_range',
                                       [self.spec_hw,])
        # Make sure hw_range attributes are lists
        if not isinstance(self.spec_hw_range, (list, np.ndarray)):
            self.spec_hw_range = [self.spec_hw_range, ]
        if not isinstance(self.bg_hw_range, (list, np.ndarray)):
            self.bg_hw_range = [self.bg_hw_range, ]

        # Manual clipping in time
        self.manual_clip = getattr(self, 'manual_clip', None)

        # Fitted model details - must be passed in through the ECF
        self.fit_par = getattr(self, 'fit_par')
        self.fit_method = getattr(self, 'fit_method')
        self.run_myfuncs = getattr(self, 'run_myfuncs')

        # Fitted model details - can use some safe defaults
        self.num_planets = getattr(self, 'num_planets', 1)
        self.compute_ltt = getattr(self, 'compute_ltt', None)
        self.force_positivity = getattr(self, 'force_positivity', False)
<<<<<<< HEAD
=======
        # Path to ECSV file containing common mode variations
        self.common_mode_file = getattr(self, 'common_mode_file', None)
        if self.common_mode_file is not None:
            # Require the common mode name to be specified
            # if a common_mode_file is provided
            self.common_mode_name = getattr(self, 'common_mode_name')
        # The following is only relevant for the starry model
        self.mutualOccultations = getattr(self, 'mutualOccultations', True)
>>>>>>> 70f722a8

        # Use of modelled LD coefficients
        self.use_generate_ld = getattr(self, 'use_generate_ld', None)
        self.ld_file = getattr(self, 'ld_file', None)
        self.ld_file_white = getattr(self, 'ld_file_white', None)
        if not all([self.use_generate_ld is None, self.ld_file is None,
                    self.ld_file_white is None]):
            # Only set this parameter to True if relevant
            self.recenter_ld_prior = getattr(self, 'recenter_ld_prior', True)
        else:
            # Set this to False if not relevant
            self.recenter_ld_prior = getattr(self, 'recenter_ld_prior', False)

        # Use of modelled spot contrast coefficients
        self.spotcon_file = getattr(self, 'spotcon_file', None)
        self.spotcon_file_white = getattr(self, 'spotcon_file_white', None)
        if not all([self.spotcon_file is None,
                    self.spotcon_file_white is None]):
            # Only set this parameter to True if relevant
            self.recenter_spotcon_prior = getattr(
                self, 'recenter_spotcon_prior', True)
        else:
            # Default to False since it ends up being checked later
            self.recenter_spotcon_prior = False

        # Catwoman convergence-aiding parameters
        self.catwoman_fac = getattr(self, 'catwoman_fac', None)
        self.catwoman_max_err = getattr(self, 'catwoman_max_err', 1.0)

        # General fitter, fitparams CSV file to resume from
        self.old_fitparams = getattr(self, 'old_fitparams', None)

        # lsq inputs
        self.lsq_method = getattr(self, 'lsq_method', 'Powell')
        self.lsq_tol = getattr(self, 'lsq_tol', 1e-7)
        self.lsq_maxiter = getattr(self, 'lsq_maxiter', None)

        # emcee inputs
        self.old_chain = getattr(self, 'old_chain', None)
        self.lsq_first = getattr(self, 'lsq_first', False)
        if 'emcee' in self.fit_method:
            # Must be provided in the ECF if relevant
            self.run_nsteps = getattr(self, 'run_nsteps')
            self.run_nwalkers = getattr(self, 'run_nwalkers')
            self.run_nburn = getattr(self, 'run_nburn')

        # dynesty inputs
        self.run_nlive = getattr(self, 'run_nlive', 'min')
        self.run_bound = getattr(self, 'run_bound', 'multi')
        self.run_sample = getattr(self, 'run_sample', 'auto')
        self.run_tol = getattr(self, 'run_tol', 0.1)

        # GP inputs
        self.kernel_inputs = getattr(self, 'kernel_inputs', ['time'])
        self.kernel_class = getattr(self, 'kernel_class', ['Matern32'])
        self.GP_package = getattr(self, 'GP_package', 'celerite')
        self.useHODLR = getattr(self, 'useHODLR', False)

        # Plotting controls
        self.interp = getattr(self, 'interp', True)

        # Diagnostics
        self.interp = getattr(self, 'interp', False)
        self.isplots_S5 = getattr(self, 'isplots_S5', 3)
        self.nbin_plot = getattr(self, 'nbin_plot', None)
        self.testing_S5 = getattr(self, 'testing_S5', False)
        self.testing_model = getattr(self, 'testing_model', False)
        self.hide_plots = getattr(self, 'hide_plots', True)
        self.verbose = getattr(self, 'verbose', True)

        # Project directory
        self.topdir = getattr(self, 'topdir')  # Must be provided in the ECF

        # Directories relative to topdir
        self.inputdir = getattr(self, 'inputdir', 'Stage4')
        if self.multwhite:
            # Must be provided in the ECF if relevant
            self.inputdirlist = getattr(self, 'inputdirlist')
        self.outputdir = getattr(self, 'outputdir', 'Stage5')<|MERGE_RESOLUTION|>--- conflicted
+++ resolved
@@ -80,8 +80,6 @@
         self.num_planets = getattr(self, 'num_planets', 1)
         self.compute_ltt = getattr(self, 'compute_ltt', None)
         self.force_positivity = getattr(self, 'force_positivity', False)
-<<<<<<< HEAD
-=======
         # Path to ECSV file containing common mode variations
         self.common_mode_file = getattr(self, 'common_mode_file', None)
         if self.common_mode_file is not None:
@@ -90,7 +88,6 @@
             self.common_mode_name = getattr(self, 'common_mode_name')
         # The following is only relevant for the starry model
         self.mutualOccultations = getattr(self, 'mutualOccultations', True)
->>>>>>> 70f722a8
 
         # Use of modelled LD coefficients
         self.use_generate_ld = getattr(self, 'use_generate_ld', None)
