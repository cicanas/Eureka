import numpy as np
import os
import time as time_pkg
from glob import glob
from copy import deepcopy
import astraeus.xarrayIO as xrio

from ..lib import manageevent as me
from ..lib import readECF
from ..lib import util, logedit
from ..lib.readEPF import Parameters
from ..version import version
from . import lightcurve
from . import models as m
try:
    from . import differentiable_models as dm
except:
    # PyMC3 hasn't been installed
    dm = None


def fitlc(eventlabel, ecf_path=None, s4_meta=None, input_meta=None):
    '''Fits 1D spectra with various models and fitters.

    Parameters
    ----------
    eventlabel : str
        The unique identifier for these data.
    ecf_path : str; optional
        The absolute or relative path to where ecfs are stored.
        Defaults to None which resolves to './'.
    s4_meta : eureka.lib.readECF.MetaClass; optional
        The metadata object from Eureka!'s S4 step (if running S4 and S5
        sequentially). Defaults to None.
    input_meta : eureka.lib.readECF.MetaClass; optional
        An optional input metadata object, so you can manually edit the meta
        object without having to edit the ECF file.

    Returns
    -------
    meta : eureka.lib.readECF.MetaClass
        The metadata object with attributes added by S5.

    Notes
    -----
    History:

    - November 12-December 15, 2021 Megan Mansfield
        Original version
    - December 17-20, 2021 Megan Mansfield
        Connecting S5 to S4 outputs
    - December 17-20, 2021 Taylor Bell
        Increasing connectedness of S5 and S4
    - January 7-22, 2022 Megan Mansfield
        Adding ability to do a single shared fit across all channels
    - January - February, 2022 Eva-Maria Ahrer
        Adding GP functionality
    - April 2022 Kevin Stevenson
        Enabled Astraeus
    '''
    s4_meta = deepcopy(s4_meta)
    input_meta = deepcopy(input_meta)

    if input_meta is None:
        # Load Eureka! control file and store values in Event object
        ecffile = 'S5_' + eventlabel + '.ecf'
        meta = readECF.MetaClass(ecf_path, ecffile)
    else:
        meta = input_meta

    meta.version = version
    meta.eventlabel = eventlabel
    meta.datetime = time_pkg.strftime('%Y-%m-%d')

    if not hasattr(meta, 'multwhite'):
        meta.multwhite = False

    if s4_meta is None:
        # Locate the old MetaClass savefile, and load new ECF into
        # that old MetaClass
        s4_meta, meta.inputdir, meta.inputdir_raw = \
            me.findevent(meta, 'S4', allowFail=False)
    else:
        # Running these stages sequentially, so can safely assume
        # the path hasn't changed
        meta.inputdir = s4_meta.outputdir
        meta.inputdir_raw = meta.inputdir[len(meta.topdir):]

    meta = me.mergeevents(meta, s4_meta)

    # Check to make sure that dm is accessible if using dm models/fitters
    if (dm is None and ('starry' in meta.fit_method or
                        'exoplanet' in meta.fit_method)):
        raise AssertionError(f"fit_method is set to {meta.fit_method}, but "
                             "could not import starry and/or pymc3 related "
                             "packages. Ensure that you have installed the "
                             "pymc3-related packages when installing Eureka!.")

    if not meta.allapers:
        # The user indicated in the ecf that they only want to consider one
        # aperture in which case the code will consider only the one which
        # made s4_meta. Alternatively, if S4 was run without allapers, S5
        # will already only consider that one
        meta.spec_hw_range = [meta.spec_hw, ]
        meta.bg_hw_range = [meta.bg_hw, ]

    if meta.testing_S5:
        # Only fit a single channel while testing unless doing a shared fit,
        # then do two
        chanrng = 1
    elif meta.multwhite:
        chanrng = int(len(meta.inputdirlist) + 1)
    else:
        chanrng = meta.nspecchan

    # Create directories for Stage 5 outputs
    meta.run_s5 = None
    if not hasattr(meta, 'expand'):
        meta.expand = 1
    for spec_hw_val in meta.spec_hw_range:
        for bg_hw_val in meta.bg_hw_range:
            if not isinstance(bg_hw_val, str):
                # Only divide if value is not a string (spectroscopic modes)
                bg_hw_val //= meta.expand
            meta.run_s5 = util.makedirectory(meta, 'S5', meta.run_s5,
                                             ap=spec_hw_val//meta.expand,
                                             bg=bg_hw_val)

    for spec_hw_val in meta.spec_hw_range:
        for bg_hw_val in meta.bg_hw_range:

            t0 = time_pkg.time()

            meta.spec_hw = spec_hw_val
            meta.bg_hw = bg_hw_val

            # Load in the S4 metadata used for this particular aperture pair
            meta = load_specific_s4_meta_info(meta)
            filename_S4_hold = meta.filename_S4_LCData.split(os.sep)[-1]
            lc = xrio.readXR(meta.inputdir+os.sep+filename_S4_hold)

            # Get the number of integrations in this lightcurve so
            # that we know how to split the flattened arrays
            meta.nints = [len(lc.time.values), ]

            if meta.multwhite:
                # Need to normalize each one if doing a joint fit
                lc_whites = [lc, ]

                for p in range(len(meta.inputdirlist)):
                    # Specify where glob should search for the save file
                    path = os.path.join(meta.topdir, meta.inputdirlist[p])
                    # Search
                    path = glob(path+os.sep+f'**{os.sep}*LCData.h5',
                                recursive=True)
                    if len(path) == 0:
                        raise AssertionError(
                            'Unable to find any LCData save files at '
                            f'{path}')
                    elif len(path) > 1:
                        print(f'WARNING: Found {len(path)} LCData save '
                              f'files... Using {path[0]}')
                    # Use the first file found
                    path = path[0]
                    lc_hold = xrio.readXR(path)
                    meta.wave_low = np.append(meta.wave_low,
                                              lc_hold.wave_low.values)
                    meta.wave_hi = np.append(meta.wave_hi,
                                             lc_hold.wave_hi.values)

                    # Get the number of integrations in this white lightcurve
                    # so that we know how to split the flattened arrays
                    meta.nints = np.append(meta.nints,
                                           len(lc_hold.time.values))

                    lc_whites.append(lc_hold)

            # Directory structure should not use expanded HW values
            spec_hw_val //= meta.expand
            if not isinstance(bg_hw_val, str):
                # Only divide if value is not a string (spectroscopic modes)
                bg_hw_val //= meta.expand
            # Get the directory for Stage 5 processing outputs
            meta.outputdir = util.pathdirectory(meta, 'S5', meta.run_s5,
                                                ap=spec_hw_val,
                                                bg=bg_hw_val)

            # Copy existing S4 log file and resume log
            meta.s5_logname = meta.outputdir + 'S5_' + meta.eventlabel + ".log"
            log = logedit.Logedit(meta.s5_logname, read=meta.s4_logname)
            log.writelog("\nStarting Stage 5: Light Curve Fitting\n")
            log.writelog(f"Eureka! Version: {meta.version}", mute=True)
            log.writelog(f"Input directory: {meta.inputdir}")
            log.writelog(f"Output directory: {meta.outputdir}")

            # Copy ECF
            log.writelog('Copying S5 control file', mute=(not meta.verbose))
            meta.copy_ecf()

            # Set the intial fitting parameters
            params = Parameters(meta.folder, meta.fit_par)
            # Copy EPF
            log.writelog('Copying S5 parameter control file',
                         mute=(not meta.verbose))
            params.write(meta.outputdir)
            meta.sharedp = False
            meta.whitep = False
            for arg, val in params.dict.items():
                if 'shared' in val:
                    meta.sharedp = True
                if 'white_free' in val or 'white_fixed' in val:
                    meta.whitep = True

            if meta.sharedp and meta.testing_S5:
                chanrng = min([2, meta.nspecchan])

            if hasattr(meta, 'manual_clip') and meta.manual_clip is not None:
                # Remove requested data points
                if meta.multwhite:
                    for p in range(len(meta.inputdirlist)+1):
                        meta, lc_whites[p], log = \
                            util.manual_clip(lc_whites[p], meta, log)
                        meta.nints[p] = len(lc_whites[p].time.values)
                else:
                    meta, lc, log = util.manual_clip(lc, meta, log)

            # Subtract off the user provided time value to avoid floating
            # point precision problems when fitting for values like t0
            offset = params.time_offset.value
            time = lc.time.values - offset
            if offset != 0:
                time_units = lc.data.attrs['time_units']+f' - {offset}'
            else:
                time_units = lc.data.attrs['time_units']
            # Record units for Stage 6
            meta.time_units = time_units
            meta.wave_units = lc.data.attrs['wave_units']

            # Collect the covariates for potential decorrelation
            centroid_param_list = []
            for centroid_param in ['centroid_x', 'centroid_sx',
                                   'centroid_y', 'centroid_sy']:
                if hasattr(lc, centroid_param):
                    centroid_param_list.append(
                        np.ma.masked_invalid(
                            getattr(lc, centroid_param).values))
                else:
                    centroid_param_list.append(
                        np.ma.zeros(lc.time.values.shape))
            xpos, xwidth, ypos, ywidth = centroid_param_list

            # make citations for current stage
            util.make_citations(meta, 5)

            # If any of the parameters' ptypes are set to 'white_free', enforce
            # a Gaussian prior based on a white-light light curve fit. If any
            # are 'white_fixed' freeze them to the white-light curve best fit
            if meta.whitep:
                if meta.use_generate_ld:
                    # Load limb-darkening coefficients made in Stage 4
                    ld_str = meta.use_generate_ld
                    if not hasattr(lc, ld_str + '_lin'):
                        raise Exception("Limb-darkening coefficients were "
                                        "not calculated in Stage 4.")
                    log.writelog("\nUsing limb-darkening coefficients "
                                 f"generated by {ld_str} \n")
                    ld_coeffs = [lc[ld_str + '_lin_white'].values,
                                 lc[ld_str + '_quad_white'].values,
                                 lc[ld_str + '_nonlin_3para_white'].values,
                                 lc[ld_str + '_nonlin_4para_white'].values]
                elif meta.ld_file:
                    # Load limb-darkening coefficients from a custom file
                    ld_fix_file = str(meta.ld_file_white)
                    try:
                        ld_coeffs = np.genfromtxt(ld_fix_file)
                    except FileNotFoundError:
                        raise Exception("The limb-darkening file "
                                        f"{ld_fix_file} could not be found.")
                    if len(ld_coeffs.shape) == 1:
                        ld_coeffs = ld_coeffs[np.newaxis, :]
                else:
                    ld_coeffs = None

                # Make a long list of parameters for each channel
                longparamlist, paramtitles = make_longparamlist(meta, params,
                                                                1)

                log.writelog("\nStarting Fit of White-light Light Curve\n")

                # Get the flux and error measurements for
                # the current channel
                mask = lc.mask_white.values
                flux = np.ma.masked_where(mask, lc.flux_white.values)
                flux_err = np.ma.masked_where(mask, lc.err_white.values)

                # Normalize flux and uncertainties to avoid large
                # flux values
                flux, flux_err = util.normalize_spectrum(
                    meta, flux, flux_err, scandir=getattr(lc, 'scandir', None))

                meta, params = fit_channel(meta, time, flux, 0, flux_err,
                                           eventlabel, params, log,
                                           longparamlist, time_units,
                                           paramtitles, 1, ld_coeffs,
                                           xpos, ypos, xwidth, ywidth, True)

                # Save results
                log.writelog('Saving results', mute=(not meta.verbose))
                me.saveevent(meta, meta.outputdir+'S5_'+meta.eventlabel +
                             "_white_Meta_Save", save=[])

            if meta.use_generate_ld:
                # Load limb-darkening coefficients made in Stage 4
                ld_str = meta.use_generate_ld
                if meta.multwhite:
                    nwhitechan = len(meta.inputdirlist) + 1
                    lin_c1 = np.zeros((nwhitechan, 1))
                    quad = np.zeros((nwhitechan, 2))
                    nonlin_3 = np.zeros((nwhitechan, 3))
                    nonlin_4 = np.zeros((nwhitechan, 4))
                    # Load LD coefficient from each lc
                    for p in range(nwhitechan):
                        if not hasattr(lc_whites[p], ld_str + '_lin'):
                            raise Exception("Exotic-ld coefficients have not" +
                                            " been calculated in Stage 4")
                        log.writelog("\nUsing generated limb-darkening " +
                                     f"coefficients with {ld_str} \n")
                        lin_c1[p] = lc_whites[p][ld_str + '_lin'].values[0]
                        quad[p] = lc_whites[p][ld_str + '_quad'].values[0]
                        nonlin_3[p] = lc_whites[p][ld_str + '_nonlin_3para'] \
                            .values[0]
                        nonlin_4[p] = lc_whites[p][ld_str + '_nonlin_4para'] \
                            .values[0]
                    ld_coeffs = [lin_c1, quad, nonlin_3, nonlin_4]
                else:
                    if not hasattr(lc, ld_str + '_lin'):
                        raise Exception("Exotic-ld coefficients have not" +
                                        " been calculated in Stage 4")
                    log.writelog("\nUsing generated limb-darkening " +
                                 f"coefficients with {ld_str} \n")
                    ld_coeffs = [lc[ld_str + '_lin'].values,
                                 lc[ld_str + '_quad'].values,
                                 lc[ld_str + '_nonlin_3para'].values,
                                 lc[ld_str + '_nonlin_4para'].values]
            elif meta.ld_file:
                # Load limb-darkening coefficients from a custom file
                ld_fix_file = str(meta.ld_file)
                try:
                    ld_coeffs = np.genfromtxt(ld_fix_file)
                except FileNotFoundError:
                    raise Exception("The limb-darkening file " + ld_fix_file +
                                    " could not be found.")
                if len(ld_coeffs.shape) == 1:
                    ld_coeffs = ld_coeffs[np.newaxis, :]
            else:
                ld_coeffs = None

            # Make a long list of parameters for each channel
            longparamlist, paramtitles = make_longparamlist(meta, params,
                                                            chanrng)

            # Joint White Light Fits (may have different time axis)
            if meta.multwhite:
                log.writelog("\nStarting Shared Fit of White Lights\n")

                flux = np.ma.masked_array([])
                flux_err = np.ma.masked_array([])
                time = np.ma.masked_array([])
                xpos = np.ma.masked_array([])
                ypos = np.ma.masked_array([])
                xwidth = np.ma.masked_array([])
                ywidth = np.ma.masked_array([])

                for pi in range(len(meta.inputdirlist)+1):
                    mask = lc_whites[pi].mask.values[0, :]
                    time_temp = lc_whites[pi].time.values - offset
                    time_temp = np.ma.masked_where(mask, time_temp)
                    flux_temp = np.ma.masked_where(
                        mask, lc_whites[pi].data.values[0, :])
                    err_temp = np.ma.masked_where(
                        mask, lc_whites[pi].err.values[0, :])
                    flux_temp, err_temp = util.normalize_spectrum(
                        meta, flux_temp, err_temp, mask)
                    flux = np.ma.append(flux, flux_temp)
                    flux_err = np.ma.append(flux_err, err_temp)
                    time = np.ma.append(time, time_temp)

                    if hasattr(lc_whites[pi], 'centroid_x'):
                        xpos_temp = np.ma.masked_invalid(
                            lc_whites[pi].centroid_x.values)
                        xpos_temp = np.ma.masked_where(mask, xpos_temp)
                    else:
                        xpos_temp = None
                    if hasattr(lc_whites[pi], 'centroid_x'):
                        xwidth_temp = np.ma.masked_invalid(
                            lc_whites[pi].centroid_sx.values)
                        xwidth_temp = np.ma.masked_where(mask, xwidth_temp)
                    else:
                        xwidth_temp = None
                    if hasattr(lc_whites[pi], 'centroid_y'):
                        ypos_temp = np.ma.masked_invalid(
                            lc_whites[pi].centroid_y.values)
                        ypos_temp = np.ma.masked_where(mask, ypos_temp)
                    else:
                        ypos_temp = None
                    if hasattr(lc_whites[pi], 'centroid_y'):
                        ywidth_temp = np.ma.masked_invalid(
                            lc_whites[pi].centroid_sy.values)
                        ywidth_temp = np.ma.masked_where(mask, ywidth_temp)
                    else:
                        ywidth_temp = None

                    xpos = np.ma.append(xpos, xpos_temp)
                    ypos = np.ma.append(ypos, ypos_temp)
                    xwidth = np.ma.append(xwidth, xwidth_temp)
                    ywidth = np.ma.append(ywidth, ywidth_temp)

                meta, params = fit_channel(meta, time, flux, 0, flux_err,
                                           eventlabel, params, log,
                                           longparamlist, time_units,
                                           paramtitles, chanrng, ld_coeffs,
                                           xpos, ypos, xwidth, ywidth)

                # Save results
                log.writelog('Saving results')
                me.saveevent(meta, (meta.outputdir+'S5_'+meta.eventlabel +
                                    "_Meta_Save"), save=[])

            # Now fit the multi-wavelength light curves
            elif meta.sharedp and not meta.multwhite:
                # Get the number of exposures in this lightcurve so
                # that we know how to split the flattened arrays
                size = len(lc.time.values)
                meta.nints = np.ones(chanrng, dtype=int)*size

                log.writelog(f"\nStarting Shared Fit of {chanrng} Channels\n")

                flux = np.ma.masked_array([])
                flux_err = np.ma.masked_array([])
                for channel in range(chanrng):
                    mask = lc.mask.values[channel, :]
                    flux_temp = np.ma.masked_where(mask,
                                                   lc.data.values[channel, :])
                    err_temp = np.ma.masked_where(mask,
                                                  lc.err.values[channel, :])
                    flux_temp, err_temp = util.normalize_spectrum(
                        meta, flux_temp, err_temp,
                        scandir=getattr(lc, 'scandir', None))
                    flux = np.ma.append(flux, flux_temp)
                    flux_err = np.ma.append(flux_err, err_temp)

                meta, params = fit_channel(meta, time, flux, 0, flux_err,
                                           eventlabel, params, log,
                                           longparamlist, time_units,
                                           paramtitles, chanrng, ld_coeffs,
                                           xpos, ypos, xwidth, ywidth)

                # Save results
                log.writelog('Saving results')
                me.saveevent(meta, (meta.outputdir+'S5_'+meta.eventlabel +
                                    "_Meta_Save"), save=[])
            else:
                for channel in range(chanrng):
                    log.writelog(f"\nStarting Channel {channel} of "
                                 f"{chanrng}\n")

                    # Get the flux and error measurements for
                    # the current channel
                    mask = lc.mask.values[channel, :]
                    flux = np.ma.masked_where(mask,
                                              lc.data.values[channel, :])
                    flux_err = np.ma.masked_where(mask,
                                                  lc.err.values[channel, :])
                    time_temp = np.ma.masked_where(mask, time)

                    # Normalize flux and uncertainties to avoid large
                    # flux values
                    flux, flux_err = util.normalize_spectrum(
                        meta, flux, flux_err,
                        scandir=getattr(lc, 'scandir', None))

                    meta, params = fit_channel(meta, time_temp, flux, channel,
                                               flux_err, eventlabel, params,
                                               log, longparamlist, time_units,
                                               paramtitles, chanrng, ld_coeffs,
                                               xpos, ypos, xwidth, ywidth)

                    # Save results
                    log.writelog('Saving results', mute=(not meta.verbose))
                    me.saveevent(meta, (meta.outputdir+'S5_'+meta.eventlabel +
                                        "_Meta_Save"), save=[])

            # Calculate total time
            total = (time_pkg.time() - t0) / 60.
            log.writelog('\nTotal time (min): ' + str(np.round(total, 2)))

            log.closelog()

    return meta


def fit_channel(meta, time, flux, chan, flux_err, eventlabel, params,
                log, longparamlist, time_units, paramtitles, chanrng, ldcoeffs,
                xpos, ypos, xwidth, ywidth, white=False):
    """Run a fit for one channel or perform a shared fit.

    Parameters
    ----------
    meta : eureka.lib.readECF.MetaClass
        The metadata object.
    time : ndarray
        The time array.
    flux : ndarray
        The flux array.
    chan : int
        The current channel number.
    flux_err : ndarray
        The uncertainty on each data point.
    eventlabel : str
        The unique identifier for this analysis.
    params : eureka.lib.readEPF.Parameters
        The Parameters object containing the fitted parameters
        and their priors.
    log : logedit.Logedit
        The current log in which to output messages from this current stage.
    longparamlist : list
        The long list of all parameters relevant to this fit.
    time_units : str
        The units of the time array.
    paramtitles : list
        The names of the fitted parameters.
    chanrng : int
        The number of fitted channels.
    ldcoeffs : list
        Limb-darkening coefficients if used from Stage 4, otherwise None.
    white : bool; optional
        Is this a white-light fit? Defaults to False.

    Returns
    -------
    meta : eureka.lib.readECF.MetaClass
        The updated metadata object.
    """
    if np.all(flux.mask):
        # All of the data for this channel are masked - skip it
        log.writelog("=========================")
        log.writelog(f"All data for channel {chan} are masked, so skipping "
                     "this channel.")
        log.writelog("=========================")
        return meta, params

    # Load the relevant values into the LightCurve model object
    lc_model = lightcurve.LightCurve(time, flux, chan, chanrng, log,
                                     longparamlist, params,
                                     unc=flux_err, time_units=time_units,
                                     name=eventlabel, share=meta.sharedp,
                                     white=white, multwhite=meta.multwhite,
                                     nints=meta.nints)

    nchannel_fitted = lc_model.nchannel_fitted
    fitted_channels = lc_model.fitted_channels

    if hasattr(meta, 'testing_model') and meta.testing_model:
        # FINDME: Use this area to add systematics into the data
        # when testing new systematics models. In this case, I'm
        # introducing an exponential ramp to test m.ExpRampModel().
        log.writelog('***Adding exponential ramp systematic to light curve***')
        fakeramp = m.ExpRampModel(parameters=params, name='ramp', fmt='r--',
                                  log=log, time=time,
                                  longparamlist=lc_model.longparamlist,
                                  nchannel=chanrng,
                                  nchannel_fitted=nchannel_fitted,
                                  fitted_channels=fitted_channels,
                                  paramtitles=paramtitles)
        fakeramp.coeffs = (np.array([-1, 40, -3, 0, 0, 0]).reshape(1, -1)
                           * np.ones(nchannel_fitted))
        flux *= fakeramp.eval(time=time)
        lc_model.flux = flux

    freenames = []
    for key in params.dict:
        if params.dict[key][1] in ['free', 'shared', 'white_free',
                                   'white_fixed']:
            freenames.append(key)
    freenames = np.array(freenames)

    if not hasattr(meta, 'useHODLR'):
        meta.useHODLR = False
    if not hasattr(meta, 'recenter_ld_prior'):
        meta.recenter_ld_prior = True
    if not hasattr(meta, 'num_planets'):
        meta.num_planets = 1
    if not hasattr(meta, 'compute_ltt'):
        # Let each model have its own default
        meta.compute_ltt = None
    if not hasattr(meta, 'force_positivity'):
        # Check if should enforce positivity
        meta.force_positivity = False
    if not hasattr(meta, 'mutualOccultations'):
        # Compute planet-planet occultations when using starry?
        meta.mutualOccultations = True

    if 'starry' in meta.run_myfuncs:
        use_starry = True
        SinusoidModel = dm.SinusoidPhaseCurveModel
        PolynomialModel = dm.PolynomialModel
        StepModel = dm.StepModel
        ExpRampModel = dm.ExpRampModel
        HSTRampModel = dm.HSTRampModel
        CentroidModel = dm.CentroidModel
        GPModel = dm.GPModel
        AstroModel = dm.AstroModel
        CompositeModel = dm.CompositePyMC3Model
    else:
        use_starry = False
        SinusoidModel = m.SinusoidPhaseCurveModel
        PolynomialModel = m.PolynomialModel
        StepModel = m.StepModel
        ExpRampModel = m.ExpRampModel
        HSTRampModel = m.HSTRampModel
        CentroidModel = m.CentroidModel
        GPModel = m.GPModel
        AstroModel = m.AstroModel
        CompositeModel = m.CompositeModel

    # Make the astrophysical and detector models
    modellist = []
    if use_starry:
        # Fixed any masked uncertainties
        masked = np.logical_or(np.ma.getmaskarray(flux),
                               np.ma.getmaskarray(flux_err))
        lc_model.unc[masked] = np.ma.median(lc_model.unc)
        lc_model.unc_fit[masked] = np.ma.median(lc_model.unc_fit)
        lc_model.unc.mask = False
        lc_model.unc_fit.mask = False

        t_starry = dm.StarryModel(parameters=params,
                                  fmt='r--', log=log,
                                  time=time, time_units=time_units,
                                  freenames=freenames,
                                  longparamlist=lc_model.longparamlist,
                                  nchannel=chanrng,
                                  nchannel_fitted=nchannel_fitted,
                                  fitted_channels=fitted_channels,
                                  paramtitles=paramtitles,
                                  ld_from_S4=meta.use_generate_ld,
                                  ld_from_file=meta.ld_file,
                                  ld_coeffs=ldcoeffs,
                                  recenter_ld_prior=meta.recenter_ld_prior,
                                  compute_ltt=meta.compute_ltt,
                                  multwhite=lc_model.multwhite,
                                  nints=lc_model.nints,
                                  num_planets=meta.num_planets,
                                  mutualOccultations=meta.mutualOccultations)
        modellist.append(t_starry)
        meta.ydeg = t_starry.ydeg
    if 'batman_tr' in meta.run_myfuncs:
        t_transit = m.BatmanTransitModel(parameters=params,
                                         fmt='r--', log=log, time=time,
                                         time_units=time_units,
                                         freenames=freenames,
                                         longparamlist=lc_model.longparamlist,
                                         nchannel=chanrng,
                                         nchannel_fitted=nchannel_fitted,
                                         fitted_channels=fitted_channels,
                                         paramtitles=paramtitles,
                                         ld_from_S4=meta.use_generate_ld,
                                         ld_from_file=meta.ld_file,
                                         ld_coeffs=ldcoeffs,
                                         recenter_ld_prior=meta.recenter_ld_prior,  # noqa: E501
                                         compute_ltt=meta.compute_ltt,
                                         multwhite=lc_model.multwhite,
                                         nints=lc_model.nints,
                                         num_planets=meta.num_planets)
        modellist.append(t_transit)
    if 'batman_ecl' in meta.run_myfuncs:
        t_eclipse = m.BatmanEclipseModel(parameters=params,
                                         fmt='r--', log=log, time=time,
                                         time_units=time_units,
                                         freenames=freenames,
                                         longparamlist=lc_model.longparamlist,
                                         nchannel=chanrng,
                                         nchannel_fitted=nchannel_fitted,
                                         fitted_channels=fitted_channels,
                                         paramtitles=paramtitles,
                                         compute_ltt=meta.compute_ltt,
                                         multwhite=lc_model.multwhite,
                                         nints=lc_model.nints,
                                         num_planets=meta.num_planets)
        modellist.append(t_eclipse)
    if 'poet_tr' in meta.run_myfuncs:
        t_poet_tr = m.PoetTransitModel(parameters=params,
                                       fmt='r--', log=log, time=time,
                                       time_units=time_units,
                                       freenames=freenames,
                                       longparamlist=lc_model.longparamlist,
                                       nchannel=chanrng,
                                       nchannel_fitted=nchannel_fitted,
                                       fitted_channels=fitted_channels,
                                       paramtitles=paramtitles,
                                       ld_from_S4=meta.use_generate_ld,
                                       ld_from_file=meta.ld_file,
                                       ld_coeffs=ldcoeffs,
                                       recenter_ld_prior=meta.recenter_ld_prior,  # noqa: E501
                                       compute_ltt=meta.compute_ltt,
                                       multwhite=lc_model.multwhite,
                                       nints=lc_model.nints,
                                       num_planets=meta.num_planets)
        modellist.append(t_poet_tr)
    if 'poet_ecl' in meta.run_myfuncs:
        t_poet_ecl = m.PoetEclipseModel(parameters=params,
                                        fmt='r--', log=log, time=time,
                                        time_units=time_units,
                                        freenames=freenames,
                                        longparamlist=lc_model.longparamlist,
                                        nchannel=chanrng,
                                        nchannel_fitted=nchannel_fitted,
                                        fitted_channels=fitted_channels,
                                        paramtitles=paramtitles,
                                        compute_ltt=meta.compute_ltt,
                                        multwhite=lc_model.multwhite,
                                        nints=lc_model.nints,
                                        num_planets=meta.num_planets)
        modellist.append(t_poet_ecl)
    if 'poet_pc' in meta.run_myfuncs:
        t_poet_pc = m.PoetPCModel(parameters=params,
                                  fmt='r--', log=log, time=time,
                                  time_units=time_units,
                                  freenames=freenames,
                                  longparamlist=lc_model.longparamlist,
                                  nchannel=chanrng,
                                  nchannel_fitted=nchannel_fitted,
                                  fitted_channels=fitted_channels,
                                  paramtitles=paramtitles,
                                  force_positivity=meta.force_positivity,
                                  multwhite=lc_model.multwhite,
                                  nints=lc_model.nints,
                                  num_planets=meta.num_planets)
        modellist.append(t_poet_pc)
    if 'sinusoid_pc' in meta.run_myfuncs and use_starry:
        model_names = np.array([model.name for model in modellist])
        # Nest the starry model inside of the phase curve model
        starry_model = modellist.pop(np.where(model_names == 'starry')[0][0])
        t_phase = SinusoidModel(starry_model,
                                parameters=params,
                                fmt='r--', log=log, time=time,
                                time_units=time_units,
                                freenames=freenames,
                                longparamlist=lc_model.longparamlist,
                                nchannel=chanrng,
                                nchannel_fitted=nchannel_fitted,
                                fitted_channels=fitted_channels,
                                paramtitles=paramtitles,
                                multwhite=lc_model.multwhite,
                                nints=lc_model.nints,
                                num_planets=meta.num_planets)
        modellist.append(t_phase)
    elif 'sinusoid_pc' in meta.run_myfuncs:
        t_phase = SinusoidModel(parameters=params,
                                fmt='r--', log=log, time=time,
                                time_units=time_units,
                                freenames=freenames,
                                longparamlist=lc_model.longparamlist,
                                nchannel=chanrng,
                                nchannel_fitted=nchannel_fitted,
                                fitted_channels=fitted_channels,
                                paramtitles=paramtitles,
                                force_positivity=meta.force_positivity,
                                multwhite=lc_model.multwhite,
                                nints=lc_model.nints,
                                num_planets=meta.num_planets)
        modellist.append(t_phase)
    if 'quasilambert_pc' in meta.run_myfuncs:
        t_phase = \
            m.QuasiLambertianPhaseCurve(parameters=params,
                                        fmt='r--', log=log, time=time,
                                        time_units=time_units,
                                        freenames=freenames,
                                        longparamlist=lc_model.longparamlist,
                                        nchannel=chanrng,
                                        nchannel_fitted=nchannel_fitted,
                                        fitted_channels=fitted_channels,
                                        paramtitles=paramtitles,
                                        multwhite=lc_model.multwhite,
                                        nints=lc_model.nints,
                                        num_planets=meta.num_planets)
        modellist.append(t_phase)
    if 'damped_osc' in meta.run_myfuncs:
        t_osc = m.DampedOscillatorModel(parameters=params,
                                        fmt='r--', log=log, time=time,
                                        time_units=time_units,
                                        freenames=freenames,
                                        longparamlist=lc_model.longparamlist,
                                        nchannel=chanrng,
                                        nchannel_fitted=nchannel_fitted,
                                        fitted_channels=fitted_channels,
                                        paramtitles=paramtitles,
                                        multwhite=lc_model.multwhite,
                                        nints=lc_model.nints)
        modellist.append(t_osc)
    if 'lorentzian' in meta.run_myfuncs:
        t_lorentzian = m.LorentzianModel(parameters=params,
<<<<<<< HEAD
=======
                                         name='lorentzian',
>>>>>>> a9392361
                                         fmt='r--', log=log, time=time,
                                         time_units=time_units,
                                         freenames=freenames,
                                         longparamlist=lc_model.longparamlist,
                                         nchannel=chanrng,
                                         nchannel_fitted=nchannel_fitted,
                                         fitted_channels=fitted_channels,
                                         paramtitles=paramtitles,
                                         multwhite=lc_model.multwhite,
                                         nints=lc_model.nints)
        modellist.append(t_lorentzian)
    if 'polynomial' in meta.run_myfuncs:
        t_polynom = PolynomialModel(parameters=params,
                                    fmt='r--', log=log, time=time,
                                    time_units=time_units,
                                    freenames=freenames,
                                    longparamlist=lc_model.longparamlist,
                                    nchannel=chanrng,
                                    nchannel_fitted=nchannel_fitted,
                                    fitted_channels=fitted_channels,
                                    paramtitles=paramtitles,
                                    multwhite=lc_model.multwhite,
                                    nints=lc_model.nints)
        modellist.append(t_polynom)
    if 'step' in meta.run_myfuncs:
        t_step = StepModel(parameters=params, fmt='r--',
                           log=log, time=time, time_units=time_units,
                           freenames=freenames,
                           longparamlist=lc_model.longparamlist,
                           nchannel=chanrng,
                           nchannel_fitted=nchannel_fitted,
                           fitted_channels=fitted_channels,
                           paramtitles=paramtitles,
                           multwhite=lc_model.multwhite,
                           nints=lc_model.nints)
        modellist.append(t_step)
    if 'expramp' in meta.run_myfuncs:
        t_expramp = ExpRampModel(parameters=params, fmt='r--',
                                 log=log, time=time, time_units=time_units,
                                 freenames=freenames,
                                 longparamlist=lc_model.longparamlist,
                                 nchannel=chanrng,
                                 nchannel_fitted=nchannel_fitted,
                                 fitted_channels=fitted_channels,
                                 paramtitles=paramtitles,
                                 multwhite=lc_model.multwhite,
                                 nints=lc_model.nints)
        modellist.append(t_expramp)
    if 'hstramp' in meta.run_myfuncs:
        t_hstramp = HSTRampModel(parameters=params, fmt='r--',
                                 log=log, time=time, time_units=time_units,
                                 freenames=freenames,
                                 longparamlist=lc_model.longparamlist,
                                 nchannel=chanrng,
                                 nchannel_fitted=nchannel_fitted,
                                 fitted_channels=fitted_channels,
                                 paramtitles=paramtitles,
                                 multwhite=lc_model.multwhite,
                                 nints=lc_model.nints)
        modellist.append(t_hstramp)
    if 'xpos' in meta.run_myfuncs:
        t_cent = CentroidModel(parameters=params, fmt='r--',
                               log=log, time=time, time_units=time_units,
                               freenames=freenames,
                               longparamlist=lc_model.longparamlist,
                               nchannel=chanrng,
                               nchannel_fitted=nchannel_fitted,
                               fitted_channels=fitted_channels,
                               paramtitles=paramtitles,
                               axis='xpos', centroid=xpos,
                               multwhite=lc_model.multwhite,
                               nints=lc_model.nints)
        modellist.append(t_cent)
    if 'xwidth' in meta.run_myfuncs:
        t_cent = CentroidModel(parameters=params, fmt='r--',
                               log=log, time=time, time_units=time_units,
                               freenames=freenames,
                               longparamlist=lc_model.longparamlist,
                               nchannel=chanrng,
                               nchannel_fitted=nchannel_fitted,
                               fitted_channels=fitted_channels,
                               paramtitles=paramtitles,
                               axis='xwidth', centroid=xwidth,
                               multwhite=lc_model.multwhite,
                               nints=lc_model.nints)
        modellist.append(t_cent)
    if 'ypos' in meta.run_myfuncs:
        t_cent = CentroidModel(parameters=params, fmt='r--',
                               log=log, time=time, time_units=time_units,
                               freenames=freenames,
                               longparamlist=lc_model.longparamlist,
                               nchannel=chanrng,
                               nchannel_fitted=nchannel_fitted,
                               fitted_channels=fitted_channels,
                               paramtitles=paramtitles,
                               axis='ypos', centroid=ypos,
                               multwhite=lc_model.multwhite,
                               nints=lc_model.nints)
        modellist.append(t_cent)
    if 'ywidth' in meta.run_myfuncs:
        t_cent = CentroidModel(parameters=params, fmt='r--',
                               log=log, time=time, time_units=time_units,
                               freenames=freenames,
                               longparamlist=lc_model.longparamlist,
                               nchannel=chanrng,
                               nchannel_fitted=nchannel_fitted,
                               fitted_channels=fitted_channels,
                               paramtitles=paramtitles,
                               axis='ywidth', centroid=ywidth,
                               multwhite=lc_model.multwhite,
                               nints=lc_model.nints)
        modellist.append(t_cent)
    if 'GP' in meta.run_myfuncs:
        t_GP = GPModel(meta.kernel_class, meta.kernel_inputs, lc_model,
                       parameters=params, fmt='r--', log=log,
                       time=time, time_units=time_units,
                       gp_code=meta.GP_package,
                       useHODLR=meta.useHODLR,
                       freenames=freenames,
                       longparamlist=lc_model.longparamlist,
                       nchannel=chanrng,
                       nchannel_fitted=nchannel_fitted,
                       fitted_channels=fitted_channels,
                       paramtitles=paramtitles,
                       multwhite=lc_model.multwhite,
                       nints=lc_model.nints)
        modellist.append(t_GP)

    # Combine all physical models into an AstroModel
    physical_models = [model for model in modellist
                       if model.modeltype == 'physical']
    modellist = [model for model in modellist
                 if model.modeltype != 'physical']
    astroModel = AstroModel(components=physical_models,
                            parameters=params,
                            fmt='r--', log=log, time=time,
                            time_units=time_units,
                            freenames=freenames,
                            longparamlist=lc_model.longparamlist,
                            nchannel=chanrng,
                            nchannel_fitted=nchannel_fitted,
                            fitted_channels=fitted_channels,
                            paramtitles=paramtitles,
                            multwhite=lc_model.multwhite,
                            nints=lc_model.nints,
                            num_planets=meta.num_planets)
    modellist.append(astroModel)

    # Combine all models into a composite model
    model = CompositeModel(modellist, parameters=params,
                           log=log, time=time, time_units=time_units,
                           freenames=freenames,
                           longparamlist=lc_model.longparamlist,
                           nchannel=chanrng,
                           nchannel_fitted=nchannel_fitted,
                           fitted_channels=fitted_channels,
                           paramtitles=paramtitles,
                           multwhite=lc_model.multwhite,
                           nints=lc_model.nints,
                           num_planets=meta.num_planets)

    # Fit the models using one or more fitters
    log.writelog("=========================")
    if 'lsq' in meta.fit_method:
        log.writelog("Starting lsq fit.")
        model.fitter = 'lsq'
        lc_model.fit(model, meta, log, fitter='lsq')
        log.writelog("Completed lsq fit.")
        log.writelog("-------------------------")
    if 'emcee' in meta.fit_method:
        log.writelog("Starting emcee fit.")
        model.fitter = 'emcee'
        lc_model.fit(model, meta, log, fitter='emcee')
        log.writelog("Completed emcee fit.")
        log.writelog("-------------------------")
    if 'dynesty' in meta.fit_method:
        log.writelog("Starting dynesty fit.")
        model.fitter = 'dynesty'
        lc_model.fit(model, meta, log, fitter='dynesty')
        log.writelog("Completed dynesty fit.")
        log.writelog("-------------------------")
    if 'lmfit' in meta.fit_method:
        log.writelog("Starting lmfit fit.")
        model.fitter = 'lmfit'
        lc_model.fit(model, meta, log, fitter='lmfit')
        log.writelog("Completed lmfit fit.")
        log.writelog("-------------------------")
    if 'exoplanet' in meta.fit_method:
        log.writelog("Starting exoplanet fit.")
        model.fitter = 'exoplanet'
        lc_model.fit(model, meta, log, fitter='exoplanet')
        log.writelog("Completed exoplanet fit.")
        log.writelog("-------------------------")
    if 'nuts' in meta.fit_method:
        log.writelog("Starting PyMC3 NUTS fit.")
        model.fitter = 'nuts'
        lc_model.fit(model, meta, log, fitter='nuts')
        log.writelog("Completed PyMC3 NUTS fit.")
        log.writelog("-------------------------")
    log.writelog("=========================")

    # Plot the results from the fit(s)
    if meta.isplots_S5 >= 1:
        lc_model.plot(meta)

    if white:
        # Update the params to the values and uncertainties from
        # this white-light light curve fit
        best_model = None
        for model in lc_model.results:
            # Non-gradient based models: dynesty > emcee > lsq
            if model.fitter == 'dynesty':
                best_model = model
            elif (model.fitter == 'emcee' and
                  (best_model is None or best_model.fitter == 'lsq')):
                best_model = model
            elif model.fitter == 'lsq' and best_model is None:
                best_model = model
            # Gradient based models: nuts > exoplanet
            elif model.fitter == 'nuts':
                best_model = model
            elif model.fitter == 'exoplanet' and best_model is None:
                best_model = model
        if best_model is None:
            raise AssertionError('Unable to find fitter results')
        for key in params.params:
            ptype = getattr(params, key).ptype
            if 'white' in ptype:
                value = getattr(best_model.components[0].parameters,
                                key).value
                if best_model.fitter in ['lsq', 'exoplanet']:
                    ptype = 'fixed'
                    priorpar1 = None
                    priorpar2 = None
                    prior = None
                else:
                    ptype = ptype[6:]  # Remove 'white_'
                    priorpar1 = value
                    priorpar2 = best_model.errs[key]
                    prior = 'N'
                par = [value, ptype, priorpar1, priorpar2, prior]
                setattr(params, key, par)

    return meta, params


def make_longparamlist(meta, params, chanrng):
    """Make a long list of all relevant parameters.

    Parameters
    ----------
    meta : eureka.lib.readECF.MetaClass
        The current metadata object.
    params : eureka.lib.readEPF.Parameters
        The Parameters object containing the fitted parameters
        and their priors.
    chanrng : int
        The number of fitted channels.

    Returns
    -------
    longparamlist : list
        The long list of all parameters relevant to this fit.
    paramtitles : list
        The names of the fitted parameters.
    """
    if meta.multwhite:
        nspecchan = int(len(meta.inputdirlist)+1)
    elif meta.sharedp and not meta.multwhite:
        nspecchan = chanrng
    else:
        nspecchan = 1

    longparamlist = [[] for i in range(nspecchan)]
    tlist = list(params.dict.keys())
    for param in tlist:
        longparamlist[0].append(param)
        for c in np.arange(1, nspecchan):
            title = param+'_'+str(c)
            if title in tlist:
                # The user specifically set this channel's parameter
                longparamlist[c].append(title)
                # Remove this parameter from tlist so we don't set it twice
                tlist.remove(title)
            else:
                # Set this parameter based on channel 0's parameter
                if 'free' in params.dict[param]:
                    params.__setattr__(title, params.dict[param])
                    longparamlist[c].append(title)
                else:
                    longparamlist[c].append(param)
    paramtitles = longparamlist[0]

    return longparamlist, paramtitles


def load_specific_s4_meta_info(meta):
    """Load the specific S4 MetaClass object used to make this aperture pair.

    Parameters
    ----------
    meta : eureka.lib.readECF.MetaClass
        The current metadata object.

    Returns
    -------
    eureka.lib.readECF.MetaClass
        The current metadata object with values from the old MetaClass.
    """
    inputdir = os.sep.join(meta.inputdir.split(os.sep)[:-2]) + os.sep
    # Get directory containing S4 outputs for this aperture pair
    if not isinstance(meta.bg_hw, str):
        # Only divide if value is not a string (spectroscopic modes)
        bg_hw = meta.bg_hw//meta.expand
    else:
        bg_hw = meta.bg_hw
    inputdir += f'ap{meta.spec_hw//meta.expand}_bg{bg_hw}'+os.sep
    # Locate the old MetaClass savefile, and load new ECF into
    # that old MetaClass
    meta.inputdir = inputdir
    s4_meta, meta.inputdir, meta.inputdir_raw = \
        me.findevent(meta, 'S4', allowFail=False)
    filename_S4_LCData = s4_meta.filename_S4_LCData
    # Merge S5 meta into old S4 meta
    meta = me.mergeevents(meta, s4_meta)

    # Make sure the filename_S4_LCData is kept
    meta.filename_S4_LCData = filename_S4_LCData

    return meta<|MERGE_RESOLUTION|>--- conflicted
+++ resolved
@@ -800,10 +800,6 @@
         modellist.append(t_osc)
     if 'lorentzian' in meta.run_myfuncs:
         t_lorentzian = m.LorentzianModel(parameters=params,
-<<<<<<< HEAD
-=======
-                                         name='lorentzian',
->>>>>>> a9392361
                                          fmt='r--', log=log, time=time,
                                          time_units=time_units,
                                          freenames=freenames,
