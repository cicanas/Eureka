--- conflicted
+++ resolved
@@ -572,23 +572,6 @@
             freenames.append(key)
     freenames = np.array(freenames)
 
-<<<<<<< HEAD
-    if not hasattr(meta, 'useHODLR'):
-        meta.useHODLR = False
-    if not hasattr(meta, 'recenter_ld_prior'):
-        meta.recenter_ld_prior = True
-    if not hasattr(meta, 'num_planets'):
-        meta.num_planets = 1
-    if not hasattr(meta, 'compute_ltt'):
-        # Let each model have its own default
-        meta.compute_ltt = None
-    if not hasattr(meta, 'force_positivity'):
-        # Check if should enforce positivity
-        meta.force_positivity = False
-    if not hasattr(meta, 'mutualOccultations'):
-        # Compute planet-planet occultations when using starry?
-        meta.mutualOccultations = True
-
     if 'starry' in meta.run_myfuncs:
         use_starry = True
         SinusoidModel = dm.SinusoidPhaseCurveModel
@@ -612,8 +595,6 @@
         AstroModel = m.AstroModel
         CompositeModel = m.CompositeModel
 
-=======
->>>>>>> a2ce2aea
     # Make the astrophysical and detector models
     modellist = []
     if use_starry:
@@ -714,22 +695,7 @@
                                         num_planets=meta.num_planets)
         modellist.append(t_poet_ecl)
     if 'poet_pc' in meta.run_myfuncs:
-<<<<<<< HEAD
         t_poet_pc = m.PoetPCModel(parameters=params,
-=======
-        model_names = np.array([model.name for model in modellist])
-        t_model = None
-        e_model = None
-        # Nest any transit and/or eclipse models inside of the
-        # phase curve model
-        if 'poet_tr' in model_names:
-            t_model = modellist.pop(np.where(model_names == 'poet_tr')[0][0])
-            model_names = np.array([model.name for model in modellist])
-        if 'poet_ecl' in model_names:
-            e_model = modellist.pop(np.where(model_names == 'poet_ecl')[0][0])
-            model_names = np.array([model.name for model in modellist])
-        t_poet_pc = m.PoetPCModel(parameters=params, name='phasecurve',
->>>>>>> a2ce2aea
                                   fmt='r--', log=log, time=time,
                                   time_units=time_units,
                                   freenames=freenames,
@@ -762,7 +728,6 @@
                                 num_planets=meta.num_planets)
         modellist.append(t_phase)
     elif 'sinusoid_pc' in meta.run_myfuncs:
-<<<<<<< HEAD
         t_phase = SinusoidModel(parameters=params,
                                 fmt='r--', log=log, time=time,
                                 time_units=time_units,
@@ -778,22 +743,6 @@
                                 num_planets=meta.num_planets)
         modellist.append(t_phase)
     if 'quasilambert_pc' in meta.run_myfuncs:
-=======
-        model_names = np.array([model.name for model in modellist])
-        t_model = None
-        e_model = None
-        # Nest any transit and/or eclipse models inside of the
-        # phase curve model
-        if 'batman_tr' in model_names:
-            t_model = modellist.pop(
-                np.where(model_names == 'batman_tr')[0][0])
-            model_names = np.array([model.name for model in modellist])
-        if 'batman_ecl' in model_names:
-            e_model = modellist.pop(
-                np.where(model_names == 'batman_ecl')[0][0])
-            model_names = np.array([model.name for model in modellist])
-        # Check if should enforce positivity
->>>>>>> a2ce2aea
         t_phase = \
             m.QuasiLambertianPhaseCurve(parameters=params,
                                         fmt='r--', log=log, time=time,
@@ -936,13 +885,6 @@
                                nints=lc_model.nints)
         modellist.append(t_cent)
     if 'GP' in meta.run_myfuncs:
-<<<<<<< HEAD
-=======
-        if 'starry' in meta.run_myfuncs:
-            GPModel = dm.GPModel
-        else:
-            GPModel = m.GPModel
->>>>>>> a2ce2aea
         t_GP = GPModel(meta.kernel_class, meta.kernel_inputs, lc_model,
                        parameters=params, fmt='r--', log=log,
                        time=time, time_units=time_units,
