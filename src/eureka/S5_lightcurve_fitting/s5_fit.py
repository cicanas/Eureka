--- conflicted
+++ resolved
@@ -581,12 +581,14 @@
         ExpRampModel = dm.ExpRampModel
         HSTRampModel = dm.HSTRampModel
         CentroidModel = dm.CentroidModel
+        GPModel = dm.GPModel
     else:
         PolynomialModel = m.PolynomialModel
         StepModel = m.StepModel
         ExpRampModel = m.ExpRampModel
         HSTRampModel = m.HSTRampModel
         CentroidModel = m.CentroidModel
+        GPModel = m.GPModel
 
     # Make the astrophysical and detector models
     modellist = []
@@ -795,27 +797,6 @@
                                nints=lc_model.nints)
         modellist.append(t_cent)
     if 'GP' in meta.run_myfuncs:
-<<<<<<< HEAD
-        t_GP = m.GPModel(meta.kernel_class, meta.kernel_inputs, lc_model,
-                         parameters=params, name='GP', fmt='r--', log=log,
-                         time=time, time_units=time_units,
-                         gp_code=meta.GP_package,
-                         useHODLR=meta.useHODLR,
-                         freenames=freenames,
-                         longparamlist=lc_model.longparamlist,
-                         nchannel=chanrng,
-                         nchannel_fitted=nchannel_fitted,
-                         fitted_channels=fitted_channels,
-                         paramtitles=paramtitles,
-                         multwhite=lc_model.multwhite,
-                         nints=lc_model.nints)
-=======
-        if not hasattr(meta, 'useHODLR'):
-            meta.useHODLR = False
-        if 'starry' in meta.run_myfuncs:
-            GPModel = dm.GPModel
-        else:
-            GPModel = m.GPModel
         t_GP = GPModel(meta.kernel_class, meta.kernel_inputs, lc_model,
                        parameters=params, name='GP', fmt='r--', log=log,
                        time=time, time_units=time_units,
@@ -829,7 +810,6 @@
                        paramtitles=paramtitles,
                        multwhite=lc_model.multwhite,
                        nints=lc_model.nints)
->>>>>>> 69280466
         modellist.append(t_GP)
 
     if 'starry' in meta.run_myfuncs:
