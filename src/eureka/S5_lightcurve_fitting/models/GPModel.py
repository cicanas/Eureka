--- conflicted
+++ resolved
@@ -19,11 +19,7 @@
 class GPModel(Model):
     """Model for Gaussian Process (GP)"""
     def __init__(self, kernel_classes, kernel_inputs, lc, gp_code='george',
-<<<<<<< HEAD
-                 normalize=False, **kwargs):
-=======
                  normalize=False, useHODLR=False, **kwargs):
->>>>>>> 533cb23a
         """Initialize the GP model.
 
         Parameters
@@ -40,12 +36,9 @@
         normalize : bool; optional
             If True, normalize the covariate by mean subtracting it and
             dividing by the standard deviation. By default, False.
-<<<<<<< HEAD
-=======
         useHODLR : bool; optional
             If True, use george's HODLRSolver instead of the default solver.
             Only relevant if gp_code is 'george'. By default, False.
->>>>>>> 533cb23a
         **kwargs : dict
             Additional parameters to pass to
             eureka.S5_lightcurve_fitting.models.Model.__init__().
@@ -64,10 +57,7 @@
         self.kernel_types = kernel_classes
         self.kernel_input_names = kernel_inputs
         self.kernel_inputs = None
-<<<<<<< HEAD
-=======
         self.useHODLR = useHODLR
->>>>>>> 533cb23a
         self.nkernels = len(kernel_classes)
         self.flux = lc.flux
         self.fit = np.ones_like(self.flux)
@@ -75,11 +65,6 @@
         self.unc_fit = lc.unc_fit
         self.time = lc.time
 
-<<<<<<< HEAD
-        if self.nkernels > 1 and self.gp_code_name == 'celerite':
-            raise AssertionError('Celerite cannot compute multi-dimensional '
-                                 'GPs, please choose a different GP code')
-=======
         if self.gp_code_name == 'celerite':
             if self.nkernels > 1:
                 raise AssertionError('Celerite cannot compute multi-'
@@ -88,7 +73,6 @@
             elif self.kernel_types[0] != 'Matern32':
                 raise AssertionError('Our celerite implementation currently '
                                      'only supports a Matern32 kernel.')
->>>>>>> 533cb23a
 
         # Update coefficients
         self.coeffs = np.zeros((self.nchannel_fitted, self.nkernels, 2))
@@ -124,29 +108,17 @@
     def update(self, newparams, **kwargs):
         # Inherit from Model class
         super().update(newparams, **kwargs)
-<<<<<<< HEAD
 
         self.unc_fit = update_uncertainty(newparams, self.nints, self.unc,
                                           self.freenames)
 
-=======
-
-        self.unc_fit = update_uncertainty(newparams, self.nints, self.unc,
-                                          self.freenames)
-
->>>>>>> 533cb23a
     def eval(self, fit, channel=None, gp=None, **kwargs):
         """Compute GP with the given parameters
 
         Parameters
         ----------
-<<<<<<< HEAD
-        fit : eureka.S5_lightcurve_fitting.models.Model
-            Current model (i.e. transit model)
-=======
         fit : ndarray
             The rest of the current model evaluated.
->>>>>>> 533cb23a
         channel : int; optional
             If not None, only consider one of the channels. Defaults to None.
         gp : celerite.GP, george.GP, or tinygp.GaussianProcess; optional
@@ -199,24 +171,6 @@
 
             # Create the GP object with current parameters
             if gp is None:
-<<<<<<< HEAD
-                gp = self.setup_GP(chan)
-
-            if self.gp_code_name == 'george':
-                gp.compute(self.kernel_inputs[chan].T, unc_fit)
-                mu = gp.predict(residuals, self.kernel_inputs[chan].T,
-                                return_cov=False)
-            elif self.gp_code_name == 'celerite':
-                gp.compute(self.kernel_inputs[chan][0], unc_fit)
-                mu = gp.predict(residuals, self.kernel_inputs[chan][0])
-            elif self.gp_code_name == 'tinygp':
-                cond_gp = gp.condition(residuals, noise=unc_fit).gp
-                mu = cond_gp.loc
-            lcfinal = np.append(lcfinal, mu)
-
-        return lcfinal
-
-=======
                 gp = self.setup_GP(c)
 
             if self.gp_code_name == 'george':
@@ -233,7 +187,6 @@
 
         return lcfinal
 
->>>>>>> 533cb23a
     def setup_inputs(self):
         """Setting up kernel inputs as array and standardizing them if asked.
         
@@ -291,25 +244,16 @@
 
         # get the kernel which is the sum of the individual kernel functions
         kernel = self.get_kernel(self.kernel_types[0], 0, c)
-<<<<<<< HEAD
-        for k in range(self.nkernels):
-=======
         for k in range(1, self.nkernels):
->>>>>>> 533cb23a
             kernel += self.get_kernel(self.kernel_types[k], k, c)
 
         # Make the gp object
         if self.gp_code_name == 'george':
-<<<<<<< HEAD
-            gp = george.GP(kernel, mean=0, fit_mean=False)
-            #                solver=george.solvers.HODLRSolver)
-=======
             if self.useHODLR:
                 solver = george.solvers.HODLRSolver
             else:
                 solver = None
             gp = george.GP(kernel, mean=0, fit_mean=False, solver=solver)
->>>>>>> 533cb23a
         elif self.gp_code_name == 'celerite':
             gp = celerite.GP(kernel, mean=0, fit_mean=False)
         elif self.gp_code_name == 'tinygp':
@@ -344,33 +288,12 @@
         AssertionError
             Celerite currently only supports a Matern32 kernel.
         """
-<<<<<<< HEAD
-        # get metric and amplitude for the current kernel and channel
-        amp = self.coeffs[c, k, 0]
-        metric = (1./np.exp(self.coeffs[c, k, 1]))**2
-
-=======
->>>>>>> 533cb23a
         if self.gp_code_name == 'george':
             # get metric and amplitude for the current kernel and channel
             amp = np.exp(self.coeffs[c, k, 0]*2)  # Want exp(sigma)^2
             metric = np.exp(self.coeffs[c, k, 1]*2)
 
             if kernel_name == 'Matern32':
-<<<<<<< HEAD
-                kernel = kernels.Matern32Kernel(metric, ndim=self.nkernels,
-                                                axes=k)
-            elif kernel_name == 'ExpSquared':
-                kernel = kernels.ExpSquaredKernel(metric, ndim=self.nkernels,
-                                                  axes=k)
-            elif kernel_name == 'RationalQuadratic':
-                kernel = kernels.RationalQuadraticKernel(log_alpha=1,
-                                                         metric=metric,
-                                                         ndim=self.nkernels,
-                                                         axes=k)
-            elif kernel_name == 'Exp':
-                kernel = kernels.ExpKernel(metric, ndim=self.nkernels, axes=k)
-=======
                 kernel = amp*kernels.Matern32Kernel(
                     metric, ndim=self.nkernels, axes=k)
             elif kernel_name == 'ExpSquared':
@@ -382,90 +305,11 @@
             elif kernel_name == 'Exp':
                 kernel = amp*kernels.ExpKernel(
                     metric, ndim=self.nkernels, axes=k)
->>>>>>> 533cb23a
             else:
                 raise AssertionError(f'The kernel {kernel_name} is not in the '
                                      'currently supported list of kernels for '
                                      'george which includes:\nMatern32, '
                                      'ExpSquared, RationalQuadratic, Exp.')
-<<<<<<< HEAD
-
-            # Setting the amplitude
-            kernel *= kernels.ConstantKernel(amp, ndim=self.nkernels, axes=k)
-        elif self.gp_code_name == 'celerite':
-            if kernel_name == 'Matern32':
-                kernel = celerite.terms.Matern32Term(log_sigma=1,
-                                                     log_rho=metric)
-            else:
-                raise AssertionError('Celerite currently only supports a '
-                                     'Matern32 kernel')
-
-            # Setting the amplitude
-            kernel *= celerite.terms.RealTerm(log_a=amp, log_c=0)
-        elif self.gp_code_name == 'tinygp':
-            if kernel_name == 'Matern32':
-                kernel = tinygp.kernels.Matern32(metric)
-            elif kernel_name == 'ExpSquared':
-                kernel = tinygp.kernels.ExpSquared(metric)
-            elif kernel_name == 'RationalQuadratic':
-                kernel = tinygp.kernels.RationalQuadratic(alpha=1,
-                                                          scale=metric)
-            elif kernel_name == 'Exp':
-                kernel = tinygp.kernels.Exp(metric)
-            else:
-                raise AssertionError(f'The kernel {kernel_name} is not in the '
-                                     'currently supported list of kernels for '
-                                     'tinygp which includes:\nMatern32, '
-                                     'ExpSquared, RationalQuadratic, Exp.')
-
-            # Setting the amplitude
-            kernel *= tinygp.kernels.Constant(amp)
-
-        return kernel
-
-    def loglikelihood(self, fit, channel=None):
-        """Compute log likelihood of GP
-
-        Parameters
-        ----------
-        fit : ndarray
-            The fitted model.
-        channel : int; optional
-            If not None, only consider one of the channels. Defaults to None.
-
-        Returns
-        -------
-        float
-            log likelihood of the GP evaluated by george/tinygp/celerite
-        """
-        if channel is None:
-            nchan = self.nchannel_fitted
-            channels = self.fitted_channels
-        else:
-            nchan = 1
-            channels = [channel, ]
-
-        # update uncertainty
-        self.fit = fit
-
-        logL = []
-        for c in np.arange(nchan):
-            if self.nchannel_fitted > 1:
-                chan = channels[c]
-                # get flux and uncertainties for current channel
-                flux, fit, unc_fit = split([self.flux, self.fit, self.unc_fit],
-                                           self.nints, chan)
-            else:
-                chan = 0
-                # get flux and uncertainties for current channel
-                flux = self.flux
-                fit = self.fit
-                unc_fit = self.unc_fit
-            residuals = flux-fit
-
-            # set up GP with current parameters
-            gp = self.setup_GP(chan)
-=======
         elif self.gp_code_name == 'celerite':
             # get metric and amplitude for the current kernel and channel
             amp = self.coeffs[c, k, 0]
@@ -537,17 +381,12 @@
 
             # set up GP with current parameters
             gp = self.setup_GP(c)
->>>>>>> 533cb23a
 
             if self.gp_code_name == 'george':
                 gp.compute(self.kernel_inputs[chan].T, unc_fit)
                 logL_temp = gp.lnlikelihood(residuals, quiet=True)
             elif self.gp_code_name == 'celerite':
-<<<<<<< HEAD
-                gp.compute(self.kernel_inputs[chan][0], unc_fit)
-=======
                 gp.compute(self.kernel_inputs[chan][0], yerr=unc_fit)
->>>>>>> 533cb23a
                 logL_temp = gp.log_likelihood(residuals)
             elif self.gp_code_name == 'tinygp':
                 cond = gp.condition(residuals, diag=unc_fit)
