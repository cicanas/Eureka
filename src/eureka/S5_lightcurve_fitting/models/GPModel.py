--- conflicted
+++ resolved
@@ -1,11 +1,7 @@
 import numpy as np
 import george
 from george import kernels
-<<<<<<< HEAD
-import celerite2 as celerite
-=======
 import celerite2
->>>>>>> 4d4ae8fb
 
 from .Model import Model
 from ..likelihood import update_uncertainty
@@ -259,11 +255,7 @@
                 solver = None
             gp = george.GP(kernel, mean=0, fit_mean=False, solver=solver)
         elif self.gp_code_name == 'celerite':
-<<<<<<< HEAD
-            gp = celerite.GaussianProcess(kernel, mean=0, fit_mean=False)
-=======
             gp = celerite2.GaussianProcess(kernel, mean=0, fit_mean=False)
->>>>>>> 4d4ae8fb
         elif self.gp_code_name == 'tinygp':
             if self.nchannel_fitted > 1:
                 chan = self.fitted_channels[c]
@@ -324,15 +316,9 @@
             amp = np.exp(self.coeffs[c, k, 0])
             metric = np.exp(self.coeffs[c, k, 1])
 
-<<<<<<< HEAD
-            kernel = celerite.terms.Matern32Term(sigma=1, rho=metric)
-            # Setting the amplitude
-            kernel *= celerite.terms.RealTerm(a=amp, c=0)
-=======
             kernel = celerite2.terms.Matern32Term(sigma=1, rho=metric)
             # Setting the amplitude
             kernel *= celerite2.terms.RealTerm(a=amp, c=0)
->>>>>>> 4d4ae8fb
         elif self.gp_code_name == 'tinygp':
             # get metric and amplitude for the current kernel and channel
             amp = np.exp(self.coeffs[c, k, 0]*2)  # Want exp(sigma)^2
