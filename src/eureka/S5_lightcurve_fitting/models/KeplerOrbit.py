import numpy as np
import matplotlib.pyplot as plt
import astropy.constants as const
import scipy.optimize


class KeplerOrbit(object):
    """A Keplerian orbit.

    Code taken from:
    https://github.com/taylorbell57/Bell_EBM/blob/master/Bell_EBM/KeplerOrbit.py

    Attributes
    ----------
    a : float
        The semi-major axis in m.
    inc : float
        The orbial inclination (in degrees above face-on)
    t0 : float
        The linear ephemeris in days.
    e : float
        The orbital eccentricity.
    Prot : float
        Body 2's rotational period in days.
    Omega : float
        The longitude of ascending node (in degrees CCW from
        line-of-sight).
    argp : float
        The argument of periastron (in degrees CCW from Omega).
    obliq : float; optional
        The obliquity (axial tilt) of body 2 (in degrees toward body 1).
    argobliq : float; optional
        The reference orbital angle used for obliq (in degrees from
        inferior conjunction).
    t_peri : float
        Time of body 2's closest approach to body 1.
    t_ecl : float
        Time of body 2's eclipse by body 1.
    mean_motion : float
        The mean motion in radians.
    """

    @property
    def m1(self):
        """Body 1's mass in kg.

        If no period was provided when the orbit was initialized,
        changing this will update the period.

        Returns
        -------
        float
            Body 1's mass in kg.
        """
        return self._m1

    @property
    def m2(self):
        """Body 2's mass in kg.

        If no period was provided when the orbit was initialized,
        changing this will update the period.

        Returns
        -------
        float
            Body 2's mass in kg.
        """
        return self._m2

    @property
    def phase_eclipse(self):
        """Phase of eclipse.

        Read-only.

        Returns
        -------
        float
            The orbital phase of eclipse.
        """
        return self.get_phase(self.t_ecl)

    @property
    def phase_periastron(self):
        """Phase of periastron.

        Read-only.

        Returns
        -------
        float
            The orbital phase of periastron.
        """
        return self.get_phase(self.t_peri)

    @property
    def phase_transit(self):
        """Phase of transit.

        Read-only.

        Returns
        -------
        float
            The orbital phase of transit.
        """
        return 0

    @property
    def Porb(self):
        """Orbital period.

        Changing this will update Prot if none was provided when the orbit
        was initialized.

        Returns
        -------
        float
            Body 2's orbital period in days.
        """
        return self._Porb

    @property
    def t_trans(self):
        """Time of transit.

        Read-only.

        Returns
        -------
        float
            Time of body 1's eclipse by body 2.
        """
        return self.t0

    def __init__(self, a=const.au.value,            # orbital parameters
                 Porb=None, inc=90., t0=0.,         # orbital parameters
                 e=0., Omega=270., argp=90.,        # orbital parameters
                 obliq=0., argobliq=0., Prot=None,  # spin parameters
                 m1=const.M_sun.value, m2=0.):      # mass parameters
        """Initialization function.

        Parameters
        ----------
        a : float; optional
            The semi-major axis in m. Detaults to 1 au.
        Porb : float; optional
            The orbital period in days. Defaults to None which
            computes the period using the m1 and m2 masses.
        inc : float; optional
            The orbial inclination (in degrees above face-on).
            Defaults to 90.
        t0 : float; optional
            The linear ephemeris in days. Defaults to 0.
        e : float; optional
            The orbital eccentricity. Defaults to 0.
        Omega : float; optional
            The longitude of ascending node (in degrees CCW from
            line-of-sight). Defaults to 270.
        argp : float; optional
            The argument of periastron (in degrees CCW from Omega).
            Defaults to 90.
        obliq : float; optional
            The obliquity (axial tilt) of body 2 (in degrees toward body 1).
            Defaults to 0.
        argobliq : float; optional
            The reference orbital angle used for obliq (in degrees from
            inferior conjunction). Defaults to 0.
        Prot : float; optional.
            The rotational period of body 2. Defaults to None which
            sets Prot equal to Porb (and will be updated when Porb is
            updated).
        m1 : float; optional
            The mass of body 1 in kg. Defaults to Msun.
        m2 : float; optional
            The mass of body 2 in kg. Defaults to 0.
        """
        self.e = e
        self.a = a
        self.inc = inc
        self.Omega = Omega
        self.argp = argp
        self.t0 = t0
        self._m1 = m1
        self._m2 = m2

        # Obliquity Attributes
        self.obliq = obliq  # degrees toward star
        self.argobliq = argobliq  # degrees from t0
        if -90. <= self.obliq <= 90.:
            self.ProtSign = 1.
        else:
            self.ProtSign = -1.

        # Input Period Attributes
        self.Porb_input = Porb
        self.Prot_input = Prot

        # Set Porb and dependent parameters
        if self.Porb_input is None:
            self.Porb = self.solve_period()
        else:
            self.Porb = Porb

        return

    @m1.setter
    def m1(self, m1):
        """m1 setter.

        Updates Porb if not explicity set during init."""
        self._m1 = m1
        if self.Porb_input is None:
            self.Porb = self.solve_period()
        return

    @m2.setter
    def m2(self, m2):
        """m2 setter.

        Updates Porb if not explicity set during init."""
        self._m2 = m2
        if self.Porb_input is None and self.m1 is not None:
            self.Porb = self.solve_period()
        return

    @Porb.setter
    def Porb(self, Porb):
        """Porb setter.

        Updates other computed parameters as needed.
        """
        self._Porb = Porb

        # Update self.Prot if needed
        if self.Prot_input is None:
            self.Prot = self.Porb*self.ProtSign

        self.t_peri = (self.t0 -
                       (self.ta_to_ma(np.pi/2.-self.argp*np.pi/180.) /
                        (2.*np.pi)*self.Porb))
        if self.t_peri < 0.:
            self.t_peri = self.Porb + self.t_peri

        self.t_ecl = (self.t0 +
                      (self.ta_to_ma(3.*np.pi/2.-self.argp*np.pi/180.)
                       - self.ta_to_ma(1.*np.pi/2.-self.argp*np.pi/180.)
                       )/(2.*np.pi)*self.Porb)
        if self.t_ecl < 0.:
            self.t_ecl = self.Porb + self.t_ecl

        self.mean_motion = 2.*np.pi/self.Porb

    def solve_period(self):
        """Find the Keplerian orbital period.

        Returns
        -------
        float
            The Keplerian orbital period.
        """
        return ((2.*np.pi*self.a**(3./2.)) /
                (np.sqrt(const.G.value*(self.m1+self.m2))) /
                (24.*3600.))

    def ta_to_ea(self, ta):
        """Convert true anomaly to eccentric anomaly.

        Parameters
        ----------
        ta : ndarray
            The true anomaly in radians.

        Returns
        -------
        ndarray
            The eccentric anomaly in radians.
        """
        return 2.*np.arctan(np.sqrt((1.-self.e)/(1.+self.e))*np.tan(ta/2.))

    def ea_to_ma(self, ea):
        """Convert eccentric anomaly to mean anomaly.

        Parameters
        ----------
        ea : ndarray
            The eccentric anomaly in radians.

        Returns
        -------
        ndarray
            The mean anomaly in radians.
        """
        return ea - self.e*np.sin(ea)

    def ta_to_ma(self, ta):
        """Convert true anomaly to mean anomaly.

        Parameters
        ----------
        ta : ndarray
            The true anomaly in radians.

        Returns
        -------
        ndarray
            The mean anomaly in radians.
        """
        return self.ea_to_ma(self.ta_to_ea(ta))

    def mean_anomaly(self, t):
        """Convert time to mean anomaly.

        Parameters
        ----------
        t : ndarray
            The time in days.

        Returns
        -------
        ndarray
            The mean anomaly in radians.
        """
        return ((t-self.t_peri) * self.mean_motion) % (2.*np.pi)

    def eccentric_anomaly(self, t, useFSSI=None, xtol=1e-10):
        """Convert time to eccentric anomaly, numerically.

        Parameters
        ----------
        t : ndarray
            The time in days.
        useFSSI : bool; optional
            Whether or not to use FSSI to invert Kepler's equation.
            Defaults to None which uses FSSI if t.size > 8.
        xtol : float; optional
            tolarance on error in eccentric anomaly. Defaults to 1e-10.

        Returns
        -------
        ndarray
            The eccentric anomaly in radians.
        """
        if type(t) != np.ndarray:
            t = np.array([t])
        tShape = t.shape
        t = t.flatten()

        # Allow auto-switching for fast ODE runs and fast lightcurves
        if useFSSI is None and t.size < 8.:
            useFSSI = False
        elif useFSSI is None:
            useFSSI = True

        M = self.mean_anomaly(t)

        if useFSSI:
            E = self.FSSI_Eccentric_Inverse(M, xtol)
        else:
            E = self.Newton_Eccentric_Inverse(M, xtol)

        # Make some commonly used values exact
        E[np.abs(E) < xtol] = 0.
        E[np.abs(E-2*np.pi) < xtol] = 2.*np.pi
        E[np.abs(E-np.pi) < xtol] = np.pi

        return E.reshape(tShape)

    def Newton_Eccentric_Inverse(self, M, xtol=1e-10):
        """Convert mean anomaly to eccentric anomaly using Newton.

        Parameters
        ----------
        M : ndarray
            The mean anomaly in radians.
        xtol : float; optional
            tolarance on error in eccentric anomaly. Defaults to 1e-10.

        Returns
        -------
        ndarray
            The eccentric anomaly in radians.
        """
        def f(E):
            return E - self.e*np.sin(E) - M
        if self.e < 0.8:
            E0 = M
        else:
            E0 = np.pi*np.ones_like(M)
        E = scipy.optimize.fsolve(f, E0, xtol=xtol)

        return E

    def FSSI_Eccentric_Inverse(self, M, xtol=1e-10):
        """Convert mean anomaly to eccentric anomaly using FSSI algorithm.
        
<<<<<<< HEAD
        Algorithm from Tommasini+2018.
=======
        Algorithm based on that from Tommasini+2018.
>>>>>>> f49ca507

        Parameters
        ----------
        M : ndarray
            The mean anomaly in radians.
        xtol : float; optional
            tolarance on error in eccentric anomaly. Defaults to 1e-10.

        Returns
        -------
        ndarray
            The eccentric anomaly in radians.
        """
        xtol = np.max([1e-15, xtol])
        nGrid = (xtol/100.)**(-1./4.)

        xGrid = np.linspace(0, 2.*np.pi, int(nGrid))

        def f(ea):
            return ea - self.e*np.sin(ea)

        def fP(ea):
            return 1. - self.e*np.cos(ea)

        return self.FSSI(M, x=xGrid, f=f, fP=fP)

    def FSSI(self, Y, x, f, fP):
        """Fast Switch and Spline Inversion method from Tommasini+2018.

        Parameters
        ----------
        Y : ndarray
            The f(x) values to invert.
        x : ndarray
            x values spanning the domain (more values for higher precision).
        f : callable
            The function f.
        fP : callable
            The first derivative of the function f with respect to x.

        Returns
        -------
        ndarray
            The numerical approximation of f^-(y).
        """
        y = f(x)
        d = 1./fP(x)

        x0 = x[:-1]
        x1 = x[1:]
        y0 = y[:-1]
        y1 = y[1:]
        d0 = d[:-1]
        d1 = d[1:]

        c0 = x0
        c1 = d0

        dx = x0 - x1
        dy = y0 - y1
        dy2 = dy*dy

        c2 = ((2.*d0 + d1)*dy - 3.*dx)/dy2
        c3 = ((d0 + d1)*dy - 2.*dx)/(dy2*dy)

        j = np.searchsorted(y1, Y)
        P1 = Y - y0[j]

        P2 = P1*P1
        return c0[j] + c1[j]*P1 + c2[j]*P2 + c3[j]*P2*P1

    def true_anomaly(self, t, xtol=1e-10):
        """Convert time to true anomaly, numerically.

        Parameters
        ----------
        t : ndarray
            The time in days.
        xtol : float; optional
            tolarance on error in eccentric anomaly (calculated along the way).
            Defaults to 1e-10.
        Returns
        -------
        ndarray
            The true anomaly in radians.
        """
        return 2.*np.arctan(np.sqrt((1.+self.e)/(1.-self.e)) *
                            np.tan(self.eccentric_anomaly(t, xtol=xtol)/2.))

    def distance(self, t=None, TA=None, xtol=1e-10):
        """Find the separation between the two bodies.

        Parameters
        ----------
        t : ndarray
            The time in days.
        TA : ndarray
            The true anomaly in radians (if t and TA are given, only TA
            will be used).
        xtol : float; optional
            tolarance on error in eccentric anomaly (calculated along the way).
            Defaults to 1e-10.

        Returns
        -------
        ndarray
            The separation between the two bodies.
        """
        if TA is None:
            if t is None:
                t = np.array([[0]])
            TA = self.true_anomaly(t, xtol=xtol)

        return self.a*(1.-self.e**2.)/(1.+self.e*np.cos(TA))

    def xyz(self, t, xtol=1e-10):
        """Find the coordinates of body 2 with respect to body 1.

        Parameters
        ----------
        t : ndarray
            The time in days.
        xtol : float; optional
            tolarance on error in eccentric anomaly (calculated along the way).
            Defaults to 1e-10.

        Returns
        -------
        list
            A list of 3 ndarrays containing the x,y,z coordinate of body 2
            with respect to body 1.
            - The x coordinate is along the line-of-sight.
            - The y coordinate is perpendicular to the line-of-sight and
            in the orbital plane.
            - The z coordinate is perpendicular to the line-of-sight and above
            the orbital plane
        """
        E = self.eccentric_anomaly(t, xtol=xtol)

        # The following code is roughly based on:
        # https://space.stackexchange.com/questions/8911/determining-orbital-position-at-a-future-point-in-time
        P = self.a*(np.cos(E)-self.e)
        Q = self.a*np.sin(E)*np.sqrt(1.-self.e**2.)

        # Rotate by argument of periapsis
        x = (np.cos(self.argp*np.pi/180.-np.pi/2.)*P -
             np.sin(self.argp*np.pi/180.-np.pi/2.)*Q)
        y = (np.sin(self.argp*np.pi/180.-np.pi/2.)*P +
             np.cos(self.argp*np.pi/180.-np.pi/2.)*Q)

        # Rotate by inclination
        z = -np.sin(np.pi/2.-self.inc*np.pi/180.)*x
        x = np.cos(np.pi/2.-self.inc*np.pi/180.)*x

        # Rotate by longitude of ascending node
        xtemp = x
        x = -(np.sin(self.Omega*np.pi/180.)*xtemp +
              np.cos(self.Omega*np.pi/180.)*y)
        y = (np.cos(self.Omega*np.pi/180.)*xtemp -
             np.sin(self.Omega*np.pi/180.)*y)

        return x, y, z

    def get_phase(self, t, TA=None):
        """Get the orbital phase.

        Parameters
        ----------
        t : ndarray
            The time in days.
        TA : ndarray; optional
            The true anomaly. Defaults to None which calculates the TA
            using self.true_anomaly(t).

        Returns
        -------
        ndarray
            The orbital phase.
        """
        if TA is None:
            TA = self.true_anomaly(t)

        phase = (TA-self.true_anomaly(self.t0))/(2.*np.pi)
        phase = phase + 1.*(phase < 0.).astype(int)
        return phase

    def get_ssp(self, t, TA=None):
        """Calculate the sub-stellar longitude and latitude.

        Parameters
        ----------
        t : ndarray
            The time in days.
        TA : ndarray; optional
            The true anomaly. Defaults to None which calculates the TA
            using self.true_anomaly(t).

        Returns
        -------
        list
            A list of 2 ndarrays containing the sub-stellar longitude
            and latitude. Each ndarray is in the same shape as t.
        """
        if self.e == 0. and self.Prot == self.Porb:
            if type(t) != np.ndarray:
                sspLon = np.zeros_like([t])
            else:
                sspLon = np.zeros_like(t)
        else:
            if TA is None:
                TA = self.true_anomaly(t)

            sspLon = (TA*180./np.pi - (t-self.t0)/self.Prot*360. +
                      self.Omega+self.argp)
            sspLon = (sspLon % 180. +
                      (-180.)*(np.rint(np.floor(sspLon % 360./180.) > 0)))

        if self.obliq == 0.:
            if type(t) != np.ndarray:
                sspLat = np.zeros_like([t])
            else:
                sspLat = np.zeros_like(t)
        else:
            sspLat = (self.obliq*np.cos(self.get_phase(t, TA)*2. *
                      np.pi-self.argobliq*np.pi/180.))

        return sspLon, sspLat

    def get_sop(self, t):
        """Calculate the sub-observer longitude and latitude.

        Parameters
        ----------
        t : ndarray
            The time in days.

        Returns
        -------
        list
            A list of 2 ndarrays containing the sub-observer longitude
            and latitude. Each ndarray is in the same shape as t.
        """
        sopLon = 180.-((t-self.t0)/self.Prot)*360.
        sopLon = (sopLon % 180. +
                  (-180.)*(np.rint(np.floor(sopLon % 360./180.) > 0.)))
        sopLat = 90.-self.inc-self.obliq
        return sopLon, sopLat

    def plot_orbit(self):
        """A convenience routine to visualize the orbit

        Returns
        -------
        figure
            The figure containing the plot.
        """
        t = np.linspace(0., self.Porb, 100, endpoint=False)

        x, y, z = np.array(self.xyz(t))/const.au.value

        lim = 1.2*np.max([np.max(np.abs(x)), np.max(np.abs(y)),
                          np.max(np.abs(z))])

        xTrans, yTrans, zTrans = np.array(self.xyz(self.t0))/const.au.value
        xEcl, yEcl, zEcl = np.array(self.xyz(self.t_ecl))/const.au.value
        xPeri, yPeri, zPeri = np.array(self.xyz(self.t_peri))/const.au.value

        fig, axes = plt.subplots(3, 1, sharex=False, figsize=(4, 12))

        axes[0].plot(y, x, '.', c='k', ms=2)
        axes[0].plot(0, 0, '*', c='r', ms=15)
        axes[0].plot(yTrans, xTrans, 'o', c='b', ms=10, label=r'$\rm Transit$')
        axes[0].plot(yEcl, xEcl, 'o', c='k', ms=7, label=r'$\rm Eclipse$')
        if self.e != 0:
            axes[0].plot(yPeri, xPeri, 'o', c='r', ms=5,
                         label=r'$\rm Periastron$')
        axes[0].set_xlabel('$y$')
        axes[0].set_ylabel('$x$')
        axes[0].set_xlim(-lim, lim)
        axes[0].set_ylim(-lim, lim)
        axes[0].invert_yaxis()
        axes[0].legend(loc=6, bbox_to_anchor=(1, 0.5))

        axes[1].plot(y, z, '.', c='k', ms=2)
        axes[1].plot(0, 0, '*', c='r', ms=15)
        axes[1].plot(yTrans, zTrans, 'o', c='b', ms=10)
        axes[1].plot(yEcl, zEcl, 'o', c='k', ms=7)
        if self.e != 0:
            axes[1].plot(yPeri, zPeri, 'o', c='r', ms=5)
        axes[1].set_xlabel('$y$')
        axes[1].set_ylabel('$z$')
        axes[1].set_xlim(-lim, lim)
        axes[1].set_ylim(-lim, lim)

        axes[2].plot(x, z, '.', c='k', ms=2)
        axes[2].plot(0, 0, '*', c='r', ms=15)
        axes[2].plot(xTrans, zTrans, 'o', c='b', ms=10)
        axes[2].plot(xEcl, zEcl, 'o', c='k', ms=7)
        if self.e != 0:
            axes[2].plot(xPeri, zPeri, 'o', c='r', ms=5)
        axes[2].set_xlabel('$x$')
        axes[2].set_ylabel('$z$')
        axes[2].set_xlim(-lim, lim)
        axes[2].set_ylim(-lim, lim)

        fig.subplots_adjust(hspace=0.35)

        return fig<|MERGE_RESOLUTION|>--- conflicted
+++ resolved
@@ -395,11 +395,7 @@
     def FSSI_Eccentric_Inverse(self, M, xtol=1e-10):
         """Convert mean anomaly to eccentric anomaly using FSSI algorithm.
         
-<<<<<<< HEAD
-        Algorithm from Tommasini+2018.
-=======
         Algorithm based on that from Tommasini+2018.
->>>>>>> f49ca507
 
         Parameters
         ----------
