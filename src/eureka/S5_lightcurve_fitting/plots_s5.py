import os
import numpy as np
import matplotlib.pyplot as plt
from matplotlib import rcParams
import corner
from scipy import stats
try:
    import arviz as az
    from arviz.rcparams import rcParams as az_rcParams
except:
    # PyMC3 hasn't been installed
    pass

from .likelihood import computeRMS
from ..lib import plots, util
from ..lib.split_channels import split


def plot_fit(lc, model, meta, fitter, isTitle=True):
    """Plot the fitted model over the data. (Figs 5101)

    Parameters
    ----------
    lc : eureka.S5_lightcurve_fitting.lightcurve.LightCurve
        The lightcurve data object.
    model : eureka.S5_lightcurve_fitting.models.CompositeModel
        The fitted composite model.
    meta : eureka.lib.readECF.MetaClass
        The metadata object.
    fitter : str
        The name of the fitter (for plot filename).
    isTitle : bool; optional
        Should figure have a title. Defaults to True.

    Notes
    -----
    History:

    - December 29, 2021 Taylor Bell
        Moved plotting code to a separate function.
    - January 7-22, 2022 Megan Mansfield
        Adding ability to do a single shared fit across all channels
    - February 28-March 1, 2022 Caroline Piaulet
        Adding scatter_ppm parameter
    """
    if type(fitter) != str:
        raise ValueError(f'Expected type str for fitter, instead received a '
                         f'{type(fitter)}')

    model_sys_full = model.syseval()
    model_phys_full, new_time, nints_interp = \
        model.physeval(interp=meta.interp)
<<<<<<< HEAD
    model_eval = model.eval()
=======
    model_noGP = model.eval(incl_GP=False)
    model_gp = model.GPeval(model_noGP)
    model_lc = model_noGP+model_gp
>>>>>>> 533cb23a

    for i, channel in enumerate(lc.fitted_channels):
        flux = np.ma.copy(lc.flux)
        unc = np.ma.copy(lc.unc_fit)
<<<<<<< HEAD
        model_lc = np.ma.copy(model_eval)
=======
        model = np.ma.copy(model_lc)
        gp = np.ma.copy(model_gp)
>>>>>>> 533cb23a
        model_sys = model_sys_full
        model_phys = model_phys_full
        color = lc.colors[i]

        if lc.share and not meta.multwhite:
            time = lc.time
            new_timet = new_time

            # Split the arrays that have lengths of the original time axis
<<<<<<< HEAD
            flux, unc, model_lc, model_sys = split([flux, unc, model_lc, 
                                                   model_sys],
                                                   meta.nints, channel)
=======
            flux, unc, model, model_sys, gp = \
                split([flux, unc, model, model_sys, gp],
                      meta.nints, channel)
>>>>>>> 533cb23a

            # Split the arrays that have lengths of the new (potentially
            # interpolated) time axis
            model_phys = split([model_phys, ], nints_interp, channel)[0]
        elif meta.multwhite:
            # Split the arrays that have lengths of the original time axis
<<<<<<< HEAD
            time, flux, unc, model_lc, model_sys = \
                split([lc.time, flux, unc, model_lc, model_sys],
=======
            time, flux, unc, model, model_sys, gp = \
                split([lc.time, flux, unc, model, model_sys, gp],
>>>>>>> 533cb23a
                      meta.nints, channel)

            # Split the arrays that have lengths of the new (potentially
            # interpolated) time axis
            model_phys, new_timet = split([model_phys, new_time],
                                          nints_interp, channel)
        else:
            time = lc.time
            new_timet = new_time

        residuals = flux - model_lc

        # Get binned data and times
        if not hasattr(meta, 'nbin_plot') or meta.nbin_plot is None or \
           meta.nbin_plot > len(time):
            nbin_plot = len(time)
        else:
            nbin_plot = meta.nbin_plot
        binned_time = util.binData(time, nbin_plot)
        binned_flux = util.binData(flux, nbin_plot)
        binned_unc = util.binData(unc, nbin_plot, err=True)
        binned_normflux = util.binData(flux/model_sys-gp, nbin_plot)
        binned_res = util.binData(residuals, nbin_plot)

        fig = plt.figure(5101, figsize=(8, 6))
        plt.clf()

        ax = fig.subplots(3, 1)
        ax[0].errorbar(binned_time, binned_flux, yerr=binned_unc, fmt='.',
                       color='w', ecolor=color, mec=color)
        ax[0].plot(time, model_lc, '.', ls='', ms=1, color='0.3', zorder=10)
        if isTitle:
            ax[0].set_title(f'{meta.eventlabel} - Channel {channel} - '
                            f'{fitter}')
        ax[0].set_ylabel('Normalized Flux', size=14)
        ax[0].set_xticks([])

        ax[1].errorbar(binned_time, binned_normflux, yerr=binned_unc, fmt='.',
                       color='w', ecolor=color, mec=color)
        ax[1].plot(new_timet, model_phys, color='0.3', zorder=10)
        ax[1].set_ylabel('Calibrated Flux', size=14)
        ax[1].set_xticks([])

        ax[2].errorbar(binned_time, binned_res*1e6, yerr=binned_unc*1e6,
                       fmt='.', color='w', ecolor=color, mec=color)
        ax[2].plot(time, np.zeros_like(time), color='0.3', zorder=10)
        ax[2].set_ylabel('Residuals (ppm)', size=14)
        ax[2].set_xlabel(str(lc.time_units), size=14)

        fig.subplots_adjust(hspace=0)
        fig.align_ylabels(ax)

        if lc.white:
            fname_tag = 'white'
        else:
            ch_number = str(channel).zfill(len(str(lc.nchannel)))
            fname_tag = f'ch{ch_number}'
        fname = (f'figs{os.sep}fig5101_{fname_tag}_lc_{fitter}'
                 + plots.figure_filetype)
        fig.savefig(meta.outputdir+fname, bbox_inches='tight', dpi=300)
        if not meta.hide_plots:
            plt.pause(0.2)


def plot_phase_variations(lc, model, meta, fitter, isTitle=True):
    """Plot the fitted model over the data. (Figs 5104 and Figs 5304)

    Parameters
    ----------
    lc : eureka.S5_lightcurve_fitting.lightcurve.LightCurve
        The lightcurve data object.
    model : eureka.S5_lightcurve_fitting.models.CompositeModel
        The fitted composite model.
    meta : eureka.lib.readECF.MetaClass
        The metadata object.
    fitter : str
        The name of the fitter (for plot filename).
    isTitle : bool; optional
        Should figure have a title. Defaults to True.

    Notes
    -----
    History:

    - September 12, 2022 Taylor Bell
        Initial version.
    """
    if type(fitter) != str:
        raise ValueError(f'Expected type str for fitter, instead received a '
                         f'{type(fitter)}')

    model_sys = model.syseval()
    model_noGP = model.eval(incl_GP=False)
    model_gp = model.GPeval(model_noGP)
    model_phys_full, new_time, nints_interp = \
        model.physeval(interp=meta.interp)

    flux_full = np.ma.copy(lc.flux)
    unc_full = np.ma.copy(lc.unc_fit)
    flux_full = flux_full/model_sys-model_gp

    # Normalize to zero flux at eclipse
    flux_full -= 1
    model_phys_full -= 1

    # Convert to ppm
    model_phys_full *= 1e6
    flux_full *= 1e6
    unc_full *= 1e6

    for i, channel in enumerate(lc.fitted_channels):
        flux = np.ma.copy(flux_full)
        unc = np.ma.copy(unc_full)
        model_phys = np.ma.copy(model_phys_full)
        color = lc.colors[i]

        if lc.share and not meta.multwhite:
            time = lc.time
            new_timet = new_time

            # Split the arrays that have lengths of the original time axis
<<<<<<< HEAD
            flux, unc, model_sys = split([flux, unc, model_sys],
                                         meta.nints, channel)
=======
            flux, unc, model = split([flux, unc], meta.nints, channel)
>>>>>>> 533cb23a

            # Split the arrays that have lengths of the new (potentially
            # interpolated) time axis
            model_phys = split([model_phys, ],
                               nints_interp, channel)[0]
        elif meta.multwhite:
            # Split the arrays that have lengths of the original time axis
<<<<<<< HEAD
            time, flux, unc, model_sys = \
                split([lc.time, flux, unc, model_sys],
                      meta.nints, channel)
=======
            time, flux, unc, model = split([lc.time, flux, unc],
                                           meta.nints, channel)
>>>>>>> 533cb23a

            # Split the arrays that have lengths of the new (potentially
            # interpolated) time axis
            model_phys, new_timet = split([model_phys, new_time],
                                          nints_interp, channel)
        else:
            time = lc.time
            new_timet = new_time

        # Get binned data and times
        if not hasattr(meta, 'nbin_plot') or meta.nbin_plot is None:
            nbin_plot = 100
        elif meta.nbin_plot > len(time):
            nbin_plot = len(time)
        else:
            nbin_plot = meta.nbin_plot
        binned_time = util.binData(time, nbin_plot)
        binned_flux = util.binData(flux, nbin_plot)
        binned_unc = util.binData(unc, nbin_plot, err=True)

        # Setup the figure
        fig = plt.figure(5104, figsize=(8, 6))
        plt.clf()
        ax = fig.gca()
        if isTitle:
            ax.set_title(f'{meta.eventlabel} - Channel {channel} - '
                         f'{fitter}')
        ax.set_ylabel('Normalized Flux - 1 (ppm)', size=14)
        ax.set_xlabel(str(lc.time_units), size=14)
        fig.patch.set_facecolor('white')

        # Plot the binned observations
        ax.errorbar(binned_time, binned_flux, yerr=binned_unc, fmt='.',
                    color='w', ecolor=color, mec=color)
        # Plot the model
        ax.plot(new_timet, model_phys, '.', ls='', ms=2, color='0.3',
                zorder=10)

        # Set nice axis limits
        sigma = np.ma.mean(binned_unc)
        max_astro = np.ma.max((model_phys-1))
        ax.set_ylim(-6*sigma, max_astro+6*sigma)
        ax.set_xlim(np.min(time), np.max(time))

        # Save/show the figure
        if lc.white:
            fname_tag = 'white'
        else:
            ch_number = str(channel).zfill(len(str(lc.nchannel)))
            fname_tag = f'ch{ch_number}'
        fname = (f'figs{os.sep}fig5104_{fname_tag}_phaseVariations_{fitter}'
                 + plots.figure_filetype)
        fig.savefig(meta.outputdir+fname, bbox_inches='tight', dpi=300)
        if not meta.hide_plots:
            plt.pause(0.2)

        if meta.isplots_S5 >= 3:
            # Setup the figure
            fig = plt.figure(5304, figsize=(8, 6))
            plt.clf()
            ax = fig.gca()
            if isTitle:
                ax.set_title(f'{meta.eventlabel} - Channel {channel} - '
                             f'{fitter}')
            ax.set_ylabel('Normalized Flux - 1 (ppm)', size=14)
            ax.set_xlabel(str(lc.time_units), size=14)
            fig.patch.set_facecolor('white')

            # Plot the unbinned data without errorbars
            ax.plot(time, flux, '.', c='k', zorder=0, alpha=0.01)
            # Plot the binned data with errorbars
            ax.errorbar(binned_time, binned_flux, yerr=binned_unc, fmt='.',
                        color=color, zorder=1)
            # Plot the physical model
            ax.plot(new_timet, model_phys, '.', ls='', ms=2, color='0.3',
                    zorder=10)

            # Set nice axis limits
            sigma = np.ma.std(flux-model_phys)
            max_astro = np.ma.max(model_phys)
            ax.set_ylim(-3*sigma, max_astro+3*sigma)
            ax.set_xlim(np.min(time), np.max(time))
            # Save/show the figure
            if lc.white:
                fname_tag = 'white'
            else:
                ch_number = str(channel).zfill(len(str(lc.nchannel)))
                fname_tag = f'ch{ch_number}'
            fname = (f'figs{os.sep}fig5304_{fname_tag}_phaseVariations'
                     f'_{fitter}' + plots.figure_filetype)
            fig.savefig(meta.outputdir+fname, bbox_inches='tight', dpi=300)
            if not meta.hide_plots:
                plt.pause(0.2)


def plot_rms(lc, model, meta, fitter):
    """Plot an Allan plot to look for red noise. (Figs 5301)

    Parameters
    ----------
    lc : eureka.S5_lightcurve_fitting.lightcurve.LightCurve
        The lightcurve data object.
    model : eureka.S5_lightcurve_fitting.models.CompositeModel
        The fitted composite model.
    meta : eureka.lib.readECF.MetaClass
        The metadata object.
    fitter : str
        The name of the fitter (for plot filename).

    Notes
    -----
    History:

    - December 29, 2021 Taylor Bell
        Moved plotting code to a separate function.
    - January 7-22, 2022 Megan Mansfield
        Adding ability to do a single shared fit across all channels
    """
    if type(fitter) != str:
        raise ValueError(f'Expected type str for fitter, instead received a '
                         f'{type(fitter)}')

<<<<<<< HEAD
    model_eval = model.eval()
=======
    model_lc = model.eval(incl_GP=True)
>>>>>>> 533cb23a

    for channel in lc.fitted_channels:
        flux = np.ma.copy(lc.flux)
        model_lc = np.ma.copy(model_eval)

        if lc.share and not meta.multwhite:
            time = lc.time

            # Split the arrays that have lengths of the original time axis
            flux, model_lc = split([flux, model_lc], meta.nints, channel)
        elif meta.multwhite:
            # Split the arrays that have lengths of the original time axis
            time, flux, model_lc = split([lc.time, flux, model_lc],
                                         meta.nints, channel)
        else:
            time = lc.time

        residuals = flux - model_lc
        residuals = residuals[np.argsort(time)]

        rms, stderr, binsz = computeRMS(residuals, binstep=1)
        normfactor = 1e-6
        fig = plt.figure(
            int('52{}'.format(str(0).zfill(len(str(lc.nchannel))))),
            figsize=(8, 6))
        fig.clf()
        ax = fig.gca()
        ax.set_title(' Correlated Noise', size=16, pad=20)
        # our noise
        ax.loglog(binsz, rms / normfactor, color='black', lw=1.5,
                  label='Fit RMS', zorder=3)
        # expected noise
        ax.loglog(binsz, stderr / normfactor, color='red', ls='-', lw=2,
                  label=r'Std. Err. ($1/\sqrt{N}$)', zorder=1)

        # Format the main axes
        ax.set_xlim(0.95, binsz[-1] * 2)
        ax.set_ylim(stderr[-1] / normfactor / 2., stderr[0] / normfactor * 2.)
        ax.set_xlabel("Bin Size (N frames)", fontsize=14)
        ax.set_ylabel("RMS (ppm)", fontsize=14)
        ax.tick_params(axis='both', labelsize=12)
        ax.legend(loc=1)

        # Add second x-axis using time instead of N-binned
        dt = (time[1]-time[0])*24*3600

        def t_N(N):
            return N*dt

        def N_t(t):
            return t/dt

        ax2 = ax.secondary_xaxis('top', functions=(t_N, N_t))
        ax2.set_xlabel('Bin Size (seconds)', fontsize=14)
        ax2.tick_params(axis='both', labelsize=12)

        if lc.white:
            fname_tag = 'white'
        else:
            ch_number = str(channel).zfill(len(str(lc.nchannel)))
            fname_tag = f'ch{ch_number}'
        fname = (f'figs{os.sep}fig5301_{fname_tag}_allanplot_{fitter}'
                 + plots.figure_filetype)
        plt.savefig(meta.outputdir+fname, bbox_inches='tight', dpi=300)
        if not meta.hide_plots:
            plt.pause(0.2)


def plot_corner(samples, lc, meta, freenames, fitter):
    """Plot a corner plot. (Figs 5501)

    Parameters
    ----------
    samples : ndarray
        The samples produced by the sampling algorithm.
    lc : eureka.S5_lightcurve_fitting.lightcurve.LightCurve
        The lightcurve data object.
    freenames : iterable
        The names of the fitted parameters.
    meta : eureka.lib.readECF.MetaClass
        The metadata object.
    fitter : str
        The name of the fitter (for plot filename).

    Notes
    -----
    History:

    - December 29, 2021 Taylor Bell
        Moved plotting code to a separate function.
    """
    ndim = len(freenames)+1  # One extra for the 1D histogram
    fig = plt.figure(5501, figsize=(ndim*1.4, ndim*1.4))
    fig.clf()

    # Don't allow offsets or scientific notation in tick labels
    old_useOffset = rcParams['axes.formatter.useoffset']
    old_xtick_labelsize = rcParams['xtick.labelsize']
    old_ytick_labelsize = rcParams['ytick.labelsize']
    rcParams['axes.formatter.useoffset'] = False
    rcParams['xtick.labelsize'] = 10
    rcParams['ytick.labelsize'] = 10
    fig = corner.corner(samples, fig=fig, quantiles=[0.16, 0.5, 0.84],
                        max_n_ticks=3, labels=freenames, show_titles=True,
                        title_fmt='.3', title_kwargs={"fontsize": 10},
                        label_kwargs={"fontsize": 10}, fontsize=10,
                        labelpad=0.25)

    if lc.white:
        fname_tag = 'white'
    else:
        ch_number = str(lc.channel).zfill(len(str(lc.nchannel)))
        fname_tag = f'ch{ch_number}'
    fname = (f'figs{os.sep}fig5501_{fname_tag}_corner_{fitter}'
             + plots.figure_filetype)
    fig.savefig(meta.outputdir+fname, bbox_inches='tight', pad_inches=0.05,
                dpi=300)
    if not meta.hide_plots:
        plt.pause(0.2)

    rcParams['axes.formatter.useoffset'] = old_useOffset
    rcParams['xtick.labelsize'] = old_xtick_labelsize
    rcParams['ytick.labelsize'] = old_ytick_labelsize


def plot_chain(samples, lc, meta, freenames, fitter='emcee', burnin=False,
               nburn=0, nrows=3, ncols=4, nthin=1):
    """Plot the evolution of the chain to look for temporal trends. (Figs 5303)

    Parameters
    ----------
    samples : ndarray
        The samples produced by the sampling algorithm.
    lc : eureka.S5_lightcurve_fitting.lightcurve.LightCurve
        The lightcurve data object.
    meta : eureka.lib.readECF.MetaClass
        The metadata object.
    freenames : iterable
        The names of the fitted parameters.
    fitter : str; optional
        The name of the fitter (for plot filename). Defaults to 'emcee'.
    burnin : bool; optional
        Whether or not the samples include the burnin phase. Defaults to False.
    nburn : int; optional
        The number of burn-in steps that are discarded later. Defaults to 0.
    nrows : int; optional
        The number of rows to make per figure. Defaults to 3.
    ncols : int; optional
        The number of columns to make per figure. Defaults to 4.
    nthin : int; optional
        If >1, the plot will use every nthin point to help speed up
        computation and reduce clutter on the plot. Defaults to 1.

    Notes
    -----
    History:

    - December 29, 2021 Taylor Bell
        Moved plotting code to a separate function.
    """
    nsubplots = nrows*ncols
    nplots = int(np.ceil(len(freenames)/nsubplots))

    k = 0
    for plot_number in range(nplots):
        fig = plt.figure(5303, figsize=(6*ncols, 4*nrows))
        fig.clf()
        axes = fig.subplots(nrows, ncols, sharex=True)

        for j in range(ncols):
            for i in range(nrows):
                if k >= samples.shape[2]:
                    axes[i][j].set_axis_off()
                    continue
                vals = samples[::nthin, :, k]
                xvals = np.arange(samples.shape[0])[::nthin]
                n3sig, n2sig, n1sig, med, p1sig, p2sig, p3sig = \
                    np.percentile(vals, [0.15, 2.5, 16, 50, 84, 97.5, 99.85],
                                  axis=1)
                axes[i][j].fill_between(xvals, n3sig, p3sig, alpha=0.2,
                                        label=r'3$\sigma$')
                axes[i][j].fill_between(xvals, n2sig, p2sig, alpha=0.2,
                                        label=r'2$\sigma$')
                axes[i][j].fill_between(xvals, n1sig, p1sig, alpha=0.2,
                                        label=r'1$\sigma$')
                axes[i][j].plot(xvals, med, label='Median')
                axes[i][j].set_ylabel(freenames[k])
                axes[i][j].set_xlim(0, samples.shape[0]-1)
                for arr in [n3sig, n2sig, n1sig, med, p1sig, p2sig, p3sig]:
                    # Add some horizontal lines to make movement in walker
                    # population more obvious
                    axes[i][j].axhline(arr[0], ls='dotted', c='k', lw=1)
                if burnin and nburn > 0:
                    axes[i][j].axvline(nburn, ls='--', c='k',
                                       label='End of Burn-In')
                add_legend = ((j == (ncols-1) and i == (nrows//2)) or
                              (k == samples.shape[2]-1))
                if add_legend:
                    axes[i][j].legend(loc=6, bbox_to_anchor=(1.01, 0.5))
                k += 1
        fig.tight_layout(h_pad=0.0)

        if lc.white:
            fname_tag = 'white'
        else:
            ch_number = str(lc.channel).zfill(len(str(lc.nchannel)))
            fname_tag = f'ch{ch_number}'
        fname = f'figs{os.sep}fig5303_{fname_tag}'
        if burnin:
            fname += '_burninchain'
        else:
            fname += '_chain'
        fname += '_'+fitter
        if nplots > 1:
            fname += f'_plot{plot_number+1}of{nplots}'
        fname += plots.figure_filetype
        fig.savefig(meta.outputdir+fname, bbox_inches='tight',
                    pad_inches=0.05, dpi=300)
        if not meta.hide_plots:
            plt.pause(0.2)


def plot_trace(trace, model, lc, freenames, meta, fitter='nuts', compact=False,
               **kwargs):
    """Plot the evolution of the trace to look for temporal trends. (Figs 5305)

    Parameters
    ----------
    trace : pymc3.backends.base.MultiTrace or arviz.InferenceData
        A ``MultiTrace`` or ArviZ ``InferenceData`` object that contains the
        samples.
    model :

    lc : eureka.S5_lightcurve_fitting.lightcurve.LightCurve
        The lightcurve data object.
    freenames : iterable
        The names of the fitted parameters.
    meta : eureka.lib.readECF.MetaClass
        The metadata object.
    fitter : str; optional
        The name of the fitter (for plot filename). Defaults to 'nuts'.
    compact: bool; optional
        Plot multidimensional variables in a single plot. Defailts to False.
    **kwargs : dict
        Additional keyword arguments to pass to pm.traceplot.

    Notes
    -----
    History:

    - November 22, 2022 Taylor Bell
        Initial version.
    """

    max_subplots = az_rcParams['plot.max_subplots'] // 2
    nplots = int(np.ceil(len(freenames)/max_subplots))
    npanels = min([len(freenames), max_subplots])

    for i in range(nplots):
        with model.model:
            ax = az.plot_trace(trace,
                               var_names=freenames[i*npanels:(i+1)*npanels],
                               compact=compact, show=False, **kwargs)
        fig = ax[0][0].figure

        if lc.white:
            fname_tag = 'white'
        else:
            ch_number = str(lc.channel).zfill(len(str(lc.nchannel)))
            fname_tag = f'ch{ch_number}'
        fname = f'figs{os.sep}fig5305_{fname_tag}_trace'
        fname += '_'+fitter
        fname += f'figure{i+1}of{nplots}'
        fname += plots.figure_filetype
        fig.savefig(meta.outputdir+fname, bbox_inches='tight',
                    pad_inches=0.05, dpi=300)
        if not meta.hide_plots:
            plt.pause(0.2)
        else:
            plt.close(fig)


def plot_res_distr(lc, model, meta, fitter):
    """Plot the normalized distribution of residuals + a Gaussian. (Fig 5302)

    Parameters
    ----------
    lc : eureka.S5_lightcurve_fitting.lightcurve.LightCurve
        The lightcurve data object.
    model : eureka.S5_lightcurve_fitting.models.CompositeModel
        The fitted composite model.
    meta : eureka.lib.readECF.MetaClass
        The metadata object.
    fitter : str
        The name of the fitter (for plot filename).

    Notes
    -----
    History:

    - February 18, 2022 Caroline Piaulet
        Created function
    """
    if type(fitter) != str:
        raise ValueError(f'Expected type str for fitter, instead received a '
                         f'{type(fitter)}')

<<<<<<< HEAD
    model_eval = model.eval()
=======
    model_lc = model.eval(incl_GP=True)
>>>>>>> 533cb23a

    for channel in lc.fitted_channels:
        plt.figure(5302, figsize=(8, 6))
        plt.clf()

        flux = np.ma.copy(lc.flux)
        unc = np.ma.copy(np.array(lc.unc_fit))
        model_lc = np.ma.copy(model_eval)

        if lc.share or meta.multwhite:
            # Split the arrays that have lengths of the original time axis
            flux, unc, model_lc = split([flux, unc, model_lc],
                                        meta.nints, channel)

        residuals = flux - model_lc
        hist_vals = residuals/unc
        hist_vals[~np.isfinite(hist_vals)] = np.nan  # Mask out any infinities

        n, bins, patches = plt.hist(hist_vals, alpha=0.5, color='b',
                                    edgecolor='b', lw=1)
        x = np.linspace(-4., 4., 200)
        px = stats.norm.pdf(x, loc=0, scale=1)
        plt.plot(x, px*(bins[1]-bins[0])*len(residuals), 'k-', lw=2)
        plt.xlabel("Residuals/Uncertainty", fontsize=14)
        if lc.white:
            fname_tag = 'white'
        else:
            ch_number = str(channel).zfill(len(str(lc.nchannel)))
            fname_tag = f'ch{ch_number}'
        fname = (f'figs{os.sep}fig5302_{fname_tag}_res_distri_{fitter}'
                 + plots.figure_filetype)
        plt.savefig(meta.outputdir+fname, bbox_inches='tight', dpi=300)
        if not meta.hide_plots:
            plt.pause(0.2)


def plot_GP_components(lc, model, meta, fitter, isTitle=True):
    """Plot the lightcurve + GP model + residuals (Figs 5102)

    Parameters
    ----------
    lc : eureka.S5_lightcurve_fitting.lightcurve.LightCurve
        The lightcurve data object.
    model : eureka.S5_lightcurve_fitting.models.CompositeModel
        The fitted composite model.
    meta : eureka.lib.readECF.MetaClass
        The metadata object.
    fitter : str
        The name of the fitter (for plot filename).
    isTitle : bool; optional
        Should figure have a title. Defaults to True.

    Notes
    -----
    History:

    - February 28, 2022 Eva-Maria Ahrer
        Written function
    - March 9, 2022 Eva-Maria Ahrer
        Adapted with shared parameters
    """
    if type(fitter) != str:
        raise ValueError(f'Expected type str for fitter, instead received a '
                         f'{type(fitter)}')

<<<<<<< HEAD
    model_with_GP = model.eval(incl_GP=True)
    model_sys_full = model.syseval()
    model_eval = model.eval()
    model_GP = model.GPeval(model_eval)
=======
    model_lc = model.eval()
    model_GP = model.GPeval(model_lc)
    model_with_GP = model_lc + model_GP
>>>>>>> 533cb23a

    for i, channel in enumerate(lc.fitted_channels):
        flux = np.ma.copy(lc.flux)
        unc = np.ma.copy(lc.unc_fit)
<<<<<<< HEAD
        model_lc = np.ma.copy(model_with_GP)
        model_sys = model_sys_full
        model_GP_component = model_GP
=======
        model = np.ma.copy(model_with_GP)
        model_GP_component = np.ma.copy(model_GP)
>>>>>>> 533cb23a
        color = lc.colors[i]

        if lc.share and not meta.multwhite:
            time = lc.time
            # Split the arrays that have lengths of the original time axis
<<<<<<< HEAD
            flux, unc, model_lc, model_sys, model_GP_component = \
                split([flux, unc, model_lc, model_sys, model_GP_component],
                      meta.nints, channel)
        elif meta.multwhite:
            # Split the arrays that have lengths of the original time axis
            time, flux, unc, model_lc, model_sys, model_GP_component = \
                split([lc.time, flux, unc, model_lc, model_sys,
                       model_GP_component], meta.nints, channel)
=======
            flux, unc, model, model_GP_component = \
                split([flux, unc, model, model_GP_component],
                      meta.nints, channel)
        elif meta.multwhite:
            # Split the arrays that have lengths of the original time axis
            time, flux, unc, model, model_GP_component = \
                split([lc.time, flux, unc, model, model_GP_component],
                      meta.nints, channel)
        else:
            time = lc.time
>>>>>>> 533cb23a

        residuals = flux - model_lc
        fig = plt.figure(5102, figsize=(8, 6))
        plt.clf()
        ax = fig.subplots(3, 1)
        ax[0].errorbar(time, flux, yerr=unc, fmt='.', color='w',
                       ecolor=color, mec=color)
        ax[0].plot(time, model_lc, '.', ls='', ms=2, color='0.3',
                   zorder=10)
        if isTitle:
            ax[0].set_title(f'{meta.eventlabel} - Channel {channel} - '
                            f'{fitter}')
        ax[0].set_ylabel('Normalized Flux', size=14)
        ax[1].plot(time, model_GP_component, '.', color=color)
        ax[1].set_ylabel('GP component', size=14)
        ax[1].set_xlabel(str(lc.time_units), size=14)
        ax[2].errorbar(time, residuals*1e6, yerr=unc*1e6, fmt='.',
                       color='w', ecolor=color, mec=color)
        ax[2].plot(time, np.zeros_like(time), color='0.3', zorder=10)
        ax[2].set_ylabel('Residuals (ppm)', size=14)
        ax[2].set_xlabel(str(lc.time_units), size=14)

        if lc.white:
            fname_tag = 'white'
        else:
            ch_number = str(channel).zfill(len(str(lc.nchannel)))
            fname_tag = f'ch{ch_number}'
        fname = (f'figs{os.sep}fig5102_{fname_tag}_lc_GP_{fitter}'
                 + plots.figure_filetype)
        fig.savefig(meta.outputdir+fname, bbox_inches='tight', dpi=300)
        if not meta.hide_plots:
            plt.pause(0.2)<|MERGE_RESOLUTION|>--- conflicted
+++ resolved
@@ -50,23 +50,15 @@
     model_sys_full = model.syseval()
     model_phys_full, new_time, nints_interp = \
         model.physeval(interp=meta.interp)
-<<<<<<< HEAD
-    model_eval = model.eval()
-=======
     model_noGP = model.eval(incl_GP=False)
     model_gp = model.GPeval(model_noGP)
     model_lc = model_noGP+model_gp
->>>>>>> 533cb23a
 
     for i, channel in enumerate(lc.fitted_channels):
         flux = np.ma.copy(lc.flux)
         unc = np.ma.copy(lc.unc_fit)
-<<<<<<< HEAD
-        model_lc = np.ma.copy(model_eval)
-=======
         model = np.ma.copy(model_lc)
         gp = np.ma.copy(model_gp)
->>>>>>> 533cb23a
         model_sys = model_sys_full
         model_phys = model_phys_full
         color = lc.colors[i]
@@ -76,28 +68,17 @@
             new_timet = new_time
 
             # Split the arrays that have lengths of the original time axis
-<<<<<<< HEAD
-            flux, unc, model_lc, model_sys = split([flux, unc, model_lc, 
-                                                   model_sys],
-                                                   meta.nints, channel)
-=======
             flux, unc, model, model_sys, gp = \
                 split([flux, unc, model, model_sys, gp],
                       meta.nints, channel)
->>>>>>> 533cb23a
 
             # Split the arrays that have lengths of the new (potentially
             # interpolated) time axis
             model_phys = split([model_phys, ], nints_interp, channel)[0]
         elif meta.multwhite:
             # Split the arrays that have lengths of the original time axis
-<<<<<<< HEAD
-            time, flux, unc, model_lc, model_sys = \
-                split([lc.time, flux, unc, model_lc, model_sys],
-=======
             time, flux, unc, model, model_sys, gp = \
                 split([lc.time, flux, unc, model, model_sys, gp],
->>>>>>> 533cb23a
                       meta.nints, channel)
 
             # Split the arrays that have lengths of the new (potentially
@@ -219,12 +200,7 @@
             new_timet = new_time
 
             # Split the arrays that have lengths of the original time axis
-<<<<<<< HEAD
-            flux, unc, model_sys = split([flux, unc, model_sys],
-                                         meta.nints, channel)
-=======
             flux, unc, model = split([flux, unc], meta.nints, channel)
->>>>>>> 533cb23a
 
             # Split the arrays that have lengths of the new (potentially
             # interpolated) time axis
@@ -232,14 +208,8 @@
                                nints_interp, channel)[0]
         elif meta.multwhite:
             # Split the arrays that have lengths of the original time axis
-<<<<<<< HEAD
-            time, flux, unc, model_sys = \
-                split([lc.time, flux, unc, model_sys],
-                      meta.nints, channel)
-=======
             time, flux, unc, model = split([lc.time, flux, unc],
                                            meta.nints, channel)
->>>>>>> 533cb23a
 
             # Split the arrays that have lengths of the new (potentially
             # interpolated) time axis
@@ -362,11 +332,7 @@
         raise ValueError(f'Expected type str for fitter, instead received a '
                          f'{type(fitter)}')
 
-<<<<<<< HEAD
-    model_eval = model.eval()
-=======
     model_lc = model.eval(incl_GP=True)
->>>>>>> 533cb23a
 
     for channel in lc.fitted_channels:
         flux = np.ma.copy(lc.flux)
@@ -674,11 +640,7 @@
         raise ValueError(f'Expected type str for fitter, instead received a '
                          f'{type(fitter)}')
 
-<<<<<<< HEAD
-    model_eval = model.eval()
-=======
     model_lc = model.eval(incl_GP=True)
->>>>>>> 533cb23a
 
     for channel in lc.fitted_channels:
         plt.figure(5302, figsize=(8, 6))
@@ -744,43 +706,20 @@
         raise ValueError(f'Expected type str for fitter, instead received a '
                          f'{type(fitter)}')
 
-<<<<<<< HEAD
-    model_with_GP = model.eval(incl_GP=True)
-    model_sys_full = model.syseval()
-    model_eval = model.eval()
-    model_GP = model.GPeval(model_eval)
-=======
     model_lc = model.eval()
     model_GP = model.GPeval(model_lc)
     model_with_GP = model_lc + model_GP
->>>>>>> 533cb23a
 
     for i, channel in enumerate(lc.fitted_channels):
         flux = np.ma.copy(lc.flux)
         unc = np.ma.copy(lc.unc_fit)
-<<<<<<< HEAD
-        model_lc = np.ma.copy(model_with_GP)
-        model_sys = model_sys_full
-        model_GP_component = model_GP
-=======
         model = np.ma.copy(model_with_GP)
         model_GP_component = np.ma.copy(model_GP)
->>>>>>> 533cb23a
         color = lc.colors[i]
 
         if lc.share and not meta.multwhite:
             time = lc.time
             # Split the arrays that have lengths of the original time axis
-<<<<<<< HEAD
-            flux, unc, model_lc, model_sys, model_GP_component = \
-                split([flux, unc, model_lc, model_sys, model_GP_component],
-                      meta.nints, channel)
-        elif meta.multwhite:
-            # Split the arrays that have lengths of the original time axis
-            time, flux, unc, model_lc, model_sys, model_GP_component = \
-                split([lc.time, flux, unc, model_lc, model_sys,
-                       model_GP_component], meta.nints, channel)
-=======
             flux, unc, model, model_GP_component = \
                 split([flux, unc, model, model_GP_component],
                       meta.nints, channel)
@@ -791,7 +730,6 @@
                       meta.nints, channel)
         else:
             time = lc.time
->>>>>>> 533cb23a
 
         residuals = flux - model_lc
         fig = plt.figure(5102, figsize=(8, 6))
