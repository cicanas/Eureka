import numpy as np

import theano
theano.config.gcc__cxxflags += " -fexceptions"
import theano.tensor as tt
import celerite2.pymc3 as celerite2

# Avoid tonnes of "Cannot construct a scalar test value" messages
import logging
logger = logging.getLogger("theano.tensor.opt")
logger.setLevel(logging.ERROR)

from . import PyMC3Model
from ..likelihood import update_uncertainty
from ...lib.split_channels import split


class GPModel(PyMC3Model):
    """Model for Gaussian Process (GP)"""
    def __init__(self, kernel_types, kernel_input_names, lc,
                 gp_code_name='celerite', normalize=False,
                 **kwargs):
        """Initialize the GP model.

        Parameters
        ----------
        kernel_types : list
            The types of GP kernels to use.
        kernel_input_names : list
            The names of the GP kernel inputs.
        lc : eureka.S5_lightcurve_fitting.lightcurve
            The current lightcurve object.
        gp_code : str; optional
            Type GP package to use from ('celerite'),
            by default 'celerite'.
        normalize : bool; optional
            If True, normalize the covariate by mean subtracting it and
            dividing by the standard deviation. By default, False.
        **kwargs : dict
            Additional parameters to pass to
            eureka.S5_lightcurve_fitting.differentiable_models.PyMC3Model.__init__().
            Can pass in the parameters, longparamlist, nchan, and
            paramtitles arguments here.
        """  # noqa: E501
        # Inherit from PyMC3Model class
        super().__init__(kernel_types=kernel_types,
                         nkernels=len(kernel_types),
                         kernel_input_names=kernel_input_names,
                         kernel_inputs=None,
                         gp_code_name=gp_code_name, normalize=normalize,
                         fit_lc=np.ma.ones(self.flux.shape),
                         flux=lc.flux, unc=lc.unc, unc_fit=lc.unc_fit,
                         **kwargs)
        self.name = 'GP'

        # Define model type (physical, systematic, other)
        self.modeltype = 'GP'

<<<<<<< HEAD
        # Do some initial sanity checks and raise errors if needed
=======
        # Get GP parameters
        self.gp_code_name = gp_code
        self.normalize = normalize
        self.kernel_types = kernel_classes
        self.kernel_input_names = kernel_inputs
        self.kernel_inputs = None
        self.nkernels = len(kernel_classes)
        self.flux = lc.flux
        self.unc = lc.unc
        self.unc_fit = lc.unc_fit
        self.time = lc.time

>>>>>>> 00c987e6
        if self.gp_code_name != 'celerite':
            raise AssertionError('Currently celerite2 is the only GP package '
                                 'that can be used with the exoplanet and '
                                 'nuts fitting methods.')
        elif self.nkernels > 1:
            raise AssertionError('Our celerite2 implementation cannot compute '
                                 'multi-dimensional GPs, please choose a '
                                 'different GP code.')
        elif self.kernel_types[0] != 'Matern32':
            raise AssertionError('Our celerite2 implementation currently only '
                                 'supports a Matern32 kernel.')

    def setup(self):
        """Setup a model for evaluation and fitting.
        """
        self.gps = []
        for c in range(self.nchannel_fitted):
<<<<<<< HEAD
            gp = self.setup_GP(c=c, eval=False)
            self.gps.append(gp)

    def update(self, newparams, **kwargs):
        # Inherit from Model class
        super().update(newparams, **kwargs)

        self.unc_fit = update_uncertainty(newparams, self.nints, self.unc,
                                          self.freenames)

    def eval(self, fit_lc, channel=None, gp=None, **kwargs):
        """Compute GP with the given parameters
=======
            if self.nchannel_fitted > 1:
                chan = self.fitted_channels[c]
            else:
                chan = 0

            # Make the gp object
            gp = self.setup_GP(tt, chan)
            self.gps.append(gp)

    def eval(self, fit_lc, channel=None, gp=None, **kwargs):
        """Evaluate the function with the given values.
>>>>>>> 00c987e6

        Parameters
        ----------
        fit_lc : ndarray
            The rest of the current model evaluated.
        channel : int; optional
            If not None, only consider one of the channels. Defaults to None.
        gp : celerite2.GP; optional
            The current GP object.
        **kwargs : dict
            Must pass in the time array here if not already set.

        Returns
        -------
        lcfinal : ndarray
            Predicted systematics model
        """
        input_gp = gp

        if channel is None:
            nchan = self.nchannel_fitted
            channels = self.fitted_channels
        else:
            nchan = 1
            channels = [channel, ]

        # Get the time
        if self.time is None:
            self.time = kwargs.get('time')

        lcfinal = np.ma.array([])
<<<<<<< HEAD
=======

        # Parse parameters as coefficients
>>>>>>> 00c987e6
        for c in range(nchan):
            if self.nchannel_fitted > 1:
                chan = channels[c]
                # get flux and uncertainties for current channel
                flux, unc_fit = split([self.flux, self.unc_fit],
                                      self.nints, chan)
                if channel is None:
<<<<<<< HEAD
                    fit_lc = split([fit_lc, ], self.nints, chan)[0]
                else:
                    # If only a specific channel is being evaluated, then only
                    # that channel's fitted model will be passed in
                    fit_lc = fit_lc
=======
                    fit_lc_temp = split([fit_lc, ], self.nints, chan)[0]
                else:
                    # If only a specific channel is being evaluated, then only
                    # that channel's fitted mode will be passed in
                    fit_lc_temp = fit_lc
>>>>>>> 00c987e6
            else:
                chan = 0
                # get flux and uncertainties for current channel
                flux = self.flux
<<<<<<< HEAD
                fit_lc = fit_lc
                unc_fit = self.unc_fit
            residuals = np.ma.masked_invalid(flux-fit_lc)
=======
                fit_lc_temp = fit_lc
                unc_fit = self.unc_fit
            residuals = np.ma.masked_invalid(flux-fit_lc_temp)
>>>>>>> 00c987e6
            if self.multwhite:
                time = split([self.time, ], self.nints, chan)[0]
            else:
                time = self.time
            residuals = np.ma.masked_where(time.mask, residuals)

            # Remove poorly handled masked values
            good = ~np.ma.getmaskarray(residuals)
            unc_fit = unc_fit[good]
            residuals = residuals[good]

            # Create the GP object with current parameters
<<<<<<< HEAD
            if gp is None:
                gp = self.setup_GP(c=chan, eval=True)

            if self.gp_code_name == 'celerite':
                gp.compute(self.kernel_inputs[chan][0], yerr=unc_fit)
                mu = gp.predict(residuals).eval()
=======
            if input_gp is None:
                gp = self.setup_GP(np, chan)
            else:
                gp = input_gp

            kernel_inputs = self.kernel_inputs[chan][0][good]
            gp.compute(kernel_inputs, yerr=unc_fit)
            mu = gp.predict(residuals).eval()
>>>>>>> 00c987e6

            # Re-insert and mask bad values
            mu_full = np.ma.zeros(len(time))
            mu_full[good] = mu
            mu_full = np.ma.masked_where(~good, mu_full)

            # Append this channel to the outputs
            lcfinal = np.ma.append(lcfinal, mu_full)

        return lcfinal

    def setup_inputs(self, lib):
        """Setting up kernel inputs as array and standardizing them if asked.

        For details on the benefits of normalization, see e.g.
        Evans et al. 2017.
        """
        self.kernel_inputs = []
        for c in range(self.nchannel_fitted):
            if self.nchannel_fitted > 1:
                chan = self.fitted_channels[c]
            else:
                chan = 0

            if self.multwhite:
                time = split([self.time, ], self.nints, chan)[0]
            else:
                time = self.time

<<<<<<< HEAD
            kernel_inputs_channel = np.ma.zeros((0, time.size))
=======
            kernel_inputs_channel = lib.zeros((0, time.size))
>>>>>>> 00c987e6
            for name in self.kernel_input_names:
                if name == 'time':
                    x = np.ma.copy(self.time)
                else:
                    # add more input options here
                    raise ValueError('Currently, only GPs as a function of '
                                     'time are supported, but you have '
                                     'specified a GP as a function of '
                                     f'{name}.')

                if self.multwhite:
                    x = split([x, ], self.nints, chan)[0]

                if self.normalize:
                    x = (x-np.ma.mean(x))/np.ma.std(x)

<<<<<<< HEAD
                kernel_inputs_channel = np.ma.append(kernel_inputs_channel,
                                                     x[np.newaxis], axis=0)

            self.kernel_inputs.append(kernel_inputs_channel)

    def setup_GP(self, c=0, eval=True):
=======
                kernel_inputs_channel = lib.concatenate([kernel_inputs_channel,
                                                         x[np.newaxis]])

            self.kernel_inputs.append(kernel_inputs_channel)

    def setup_GP(self, lib, c=0):
>>>>>>> 00c987e6
        """Set up GP kernels and GP object.

        Parameters
        ----------
        c : int; optional
            The current channel index. Defaults to 0.
<<<<<<< HEAD
        eval : bool; optional
            If true evaluate the model, otherwise simply compile the model.
            Defaults to True.

        Returns
        -------
        celerite2.GP
            The GP object to use for this fit.
        """
        # Parse parameters as coefficients
        self._parse_coeffs(eval=eval)

        if self.kernel_inputs is None:
            self.setup_inputs()

        # get the kernel which is the sum of the individual kernel functions
        kernel = self.get_kernel(self.kernel_types[0], 0, c, eval=eval)
        for k in range(1, self.nkernels):
            kernel += self.get_kernel(self.kernel_types[k], k, c, eval=eval)

        # Make the gp object
        gp = celerite2.GaussianProcess(kernel, mean=0, fit_mean=False)

        return gp

    def get_kernel(self, kernel_name, k, c=0, eval=True):
=======

        Returns
        -------
        celerite2.GP, george.GP, or tinygp.GaussianProcess
            The GP object to use for this fit.
        """
        if c == 0:
            chankey = ''
        else:
            chankey = f'_ch{c}'

        if lib == tt:
            model = self.model
        else:
            model = self.fit

        coeffs = np.zeros((self.nkernels, 2)).tolist()
        for i, par in enumerate(['A', 'm']):
            for k in range(self.nkernels):
                if k == 0:
                    kernelkey = ''
                else:
                    kernelkey = str(k)
                index = f'{par}{kernelkey}{chankey}'
                coeffs[k][i] = getattr(model, index)

        if self.kernel_inputs is None:
            self.setup_inputs(lib=lib)

        # get the kernel which is the sum of the individual kernel functions
        kernel = self.get_kernel(lib, self.kernel_types[0], coeffs, 0, c)
        for k in range(1, self.nkernels):
            kernel += self.get_kernel(lib, self.kernel_types[k], coeffs, k, c)

        # Make the gp object
        return celerite2.GaussianProcess(kernel, mean=0, fit_mean=False)

    def get_kernel(self, lib, kernel_name, coeffs, k, c=0):
>>>>>>> 00c987e6
        """Get individual kernels.

        Parameters
        ----------
        kernel_name : str
            The name of the kernel to get. Currently unused since only
            celerite's Matern32 is supported.
        k : int
            The kernel number.
        c : int; optional
            The channel index, by default 0.
        eval : bool; optional
            If true evaluate the model, otherwise simply compile the model.
            Defaults to True.

        Returns
        -------
        kernel
            The requested kernel.
        """
        if eval:
            lib = np.ma
            coeffs = self.fit_coeffs
        else:
            lib = tt
            coeffs = self.coeffs

        # get metric and amplitude for the current kernel and channel
<<<<<<< HEAD
        amp = lib.exp(coeffs[c][k][0])
        metric = lib.exp(coeffs[c][k][1])
=======
        amp = lib.exp(coeffs[k][0])
        ls = lib.exp(coeffs[k][1])
>>>>>>> 00c987e6

        # Currently only the Matern32 kernel is supported
        kernel = celerite2.terms.Matern32Term(sigma=1, rho=metric)

        # Setting the amplitude
        kernel *= celerite2.terms.RealTerm(a=amp, c=0)

        return kernel

    def loglikelihood(self, fit_lc, channel=None):
        """Compute log likelihood of GP

        Parameters
        ----------
        fit_lc : ndarray
            The fitted model.
        channel : int; optional
            If not None, only consider one of the channels. Defaults to None.

        Returns
        -------
        float
            log likelihood of the GP evaluated by celerite2
        """
        if channel is None:
            nchan = self.nchannel_fitted
            channels = self.fitted_channels
        else:
            nchan = 1
            channels = [channel, ]

        logL = 0
        for c in np.arange(nchan):
            if self.nchannel_fitted > 1:
                chan = channels[c]
                # get flux and uncertainties for current channel
                flux, unc_fit = split([self.flux, self.unc_fit],
                                      self.nints, chan)
                if channel is None:
                    fit = split([fit_lc, ], self.nints, chan)[0]
                else:
                    # If only a specific channel is being evaluated, then only
                    # that channel's fitted model will be passed in
                    fit = fit_lc
            else:
                chan = 0
                # get flux and uncertainties for current channel
                flux = self.flux
                fit = fit_lc
                unc_fit = self.unc_fit
            residuals = np.ma.masked_invalid(flux-fit)
            if self.multwhite:
                time = split([self.time, ], self.nints, chan)[0]
            else:
                time = self.time
            residuals = np.ma.masked_where(time.mask, residuals)

            # Remove poorly handled masked values
            good = ~np.ma.getmaskarray(residuals)
            unc_fit = unc_fit[good]
            residuals = residuals[good]

            # set up GP with current parameters
            gp = self.setup_GP(np, chan)

            kernel_inputs = self.kernel_inputs[chan][0][good]
            gp.compute(kernel_inputs, yerr=unc_fit)
            logL_temp = gp.log_likelihood(residuals).eval()

            logL += logL_temp

        return logL<|MERGE_RESOLUTION|>--- conflicted
+++ resolved
@@ -56,22 +56,7 @@
         # Define model type (physical, systematic, other)
         self.modeltype = 'GP'
 
-<<<<<<< HEAD
         # Do some initial sanity checks and raise errors if needed
-=======
-        # Get GP parameters
-        self.gp_code_name = gp_code
-        self.normalize = normalize
-        self.kernel_types = kernel_classes
-        self.kernel_input_names = kernel_inputs
-        self.kernel_inputs = None
-        self.nkernels = len(kernel_classes)
-        self.flux = lc.flux
-        self.unc = lc.unc
-        self.unc_fit = lc.unc_fit
-        self.time = lc.time
-
->>>>>>> 00c987e6
         if self.gp_code_name != 'celerite':
             raise AssertionError('Currently celerite2 is the only GP package '
                                  'that can be used with the exoplanet and '
@@ -89,8 +74,13 @@
         """
         self.gps = []
         for c in range(self.nchannel_fitted):
-<<<<<<< HEAD
-            gp = self.setup_GP(c=c, eval=False)
+            if self.nchannel_fitted > 1:
+                chan = self.fitted_channels[c]
+            else:
+                chan = 0
+
+            # Make the gp object
+            gp = self.setup_GP(tt, chan)
             self.gps.append(gp)
 
     def update(self, newparams, **kwargs):
@@ -101,20 +91,7 @@
                                           self.freenames)
 
     def eval(self, fit_lc, channel=None, gp=None, **kwargs):
-        """Compute GP with the given parameters
-=======
-            if self.nchannel_fitted > 1:
-                chan = self.fitted_channels[c]
-            else:
-                chan = 0
-
-            # Make the gp object
-            gp = self.setup_GP(tt, chan)
-            self.gps.append(gp)
-
-    def eval(self, fit_lc, channel=None, gp=None, **kwargs):
         """Evaluate the function with the given values.
->>>>>>> 00c987e6
 
         Parameters
         ----------
@@ -123,7 +100,7 @@
         channel : int; optional
             If not None, only consider one of the channels. Defaults to None.
         gp : celerite2.GP; optional
-            The current GP object.
+            The input GP object. Defaults to None.
         **kwargs : dict
             Must pass in the time array here if not already set.
 
@@ -146,11 +123,6 @@
             self.time = kwargs.get('time')
 
         lcfinal = np.ma.array([])
-<<<<<<< HEAD
-=======
-
-        # Parse parameters as coefficients
->>>>>>> 00c987e6
         for c in range(nchan):
             if self.nchannel_fitted > 1:
                 chan = channels[c]
@@ -158,32 +130,18 @@
                 flux, unc_fit = split([self.flux, self.unc_fit],
                                       self.nints, chan)
                 if channel is None:
-<<<<<<< HEAD
-                    fit_lc = split([fit_lc, ], self.nints, chan)[0]
-                else:
-                    # If only a specific channel is being evaluated, then only
-                    # that channel's fitted model will be passed in
-                    fit_lc = fit_lc
-=======
                     fit_lc_temp = split([fit_lc, ], self.nints, chan)[0]
                 else:
                     # If only a specific channel is being evaluated, then only
                     # that channel's fitted mode will be passed in
                     fit_lc_temp = fit_lc
->>>>>>> 00c987e6
             else:
                 chan = 0
                 # get flux and uncertainties for current channel
                 flux = self.flux
-<<<<<<< HEAD
-                fit_lc = fit_lc
-                unc_fit = self.unc_fit
-            residuals = np.ma.masked_invalid(flux-fit_lc)
-=======
                 fit_lc_temp = fit_lc
                 unc_fit = self.unc_fit
             residuals = np.ma.masked_invalid(flux-fit_lc_temp)
->>>>>>> 00c987e6
             if self.multwhite:
                 time = split([self.time, ], self.nints, chan)[0]
             else:
@@ -196,14 +154,6 @@
             residuals = residuals[good]
 
             # Create the GP object with current parameters
-<<<<<<< HEAD
-            if gp is None:
-                gp = self.setup_GP(c=chan, eval=True)
-
-            if self.gp_code_name == 'celerite':
-                gp.compute(self.kernel_inputs[chan][0], yerr=unc_fit)
-                mu = gp.predict(residuals).eval()
-=======
             if input_gp is None:
                 gp = self.setup_GP(np, chan)
             else:
@@ -212,7 +162,6 @@
             kernel_inputs = self.kernel_inputs[chan][0][good]
             gp.compute(kernel_inputs, yerr=unc_fit)
             mu = gp.predict(residuals).eval()
->>>>>>> 00c987e6
 
             # Re-insert and mask bad values
             mu_full = np.ma.zeros(len(time))
@@ -242,11 +191,7 @@
             else:
                 time = self.time
 
-<<<<<<< HEAD
             kernel_inputs_channel = np.ma.zeros((0, time.size))
-=======
-            kernel_inputs_channel = lib.zeros((0, time.size))
->>>>>>> 00c987e6
             for name in self.kernel_input_names:
                 if name == 'time':
                     x = np.ma.copy(self.time)
@@ -263,59 +208,22 @@
                 if self.normalize:
                     x = (x-np.ma.mean(x))/np.ma.std(x)
 
-<<<<<<< HEAD
                 kernel_inputs_channel = np.ma.append(kernel_inputs_channel,
                                                      x[np.newaxis], axis=0)
 
             self.kernel_inputs.append(kernel_inputs_channel)
 
-    def setup_GP(self, c=0, eval=True):
-=======
-                kernel_inputs_channel = lib.concatenate([kernel_inputs_channel,
-                                                         x[np.newaxis]])
-
-            self.kernel_inputs.append(kernel_inputs_channel)
-
-    def setup_GP(self, lib, c=0):
->>>>>>> 00c987e6
+    def setup_GP(self, lib, c=0, eval=True):
         """Set up GP kernels and GP object.
 
         Parameters
         ----------
         c : int; optional
             The current channel index. Defaults to 0.
-<<<<<<< HEAD
-        eval : bool; optional
-            If true evaluate the model, otherwise simply compile the model.
-            Defaults to True.
 
         Returns
         -------
         celerite2.GP
-            The GP object to use for this fit.
-        """
-        # Parse parameters as coefficients
-        self._parse_coeffs(eval=eval)
-
-        if self.kernel_inputs is None:
-            self.setup_inputs()
-
-        # get the kernel which is the sum of the individual kernel functions
-        kernel = self.get_kernel(self.kernel_types[0], 0, c, eval=eval)
-        for k in range(1, self.nkernels):
-            kernel += self.get_kernel(self.kernel_types[k], k, c, eval=eval)
-
-        # Make the gp object
-        gp = celerite2.GaussianProcess(kernel, mean=0, fit_mean=False)
-
-        return gp
-
-    def get_kernel(self, kernel_name, k, c=0, eval=True):
-=======
-
-        Returns
-        -------
-        celerite2.GP, george.GP, or tinygp.GaussianProcess
             The GP object to use for this fit.
         """
         if c == 0:
@@ -350,7 +258,6 @@
         return celerite2.GaussianProcess(kernel, mean=0, fit_mean=False)
 
     def get_kernel(self, lib, kernel_name, coeffs, k, c=0):
->>>>>>> 00c987e6
         """Get individual kernels.
 
         Parameters
@@ -371,21 +278,9 @@
         kernel
             The requested kernel.
         """
-        if eval:
-            lib = np.ma
-            coeffs = self.fit_coeffs
-        else:
-            lib = tt
-            coeffs = self.coeffs
-
         # get metric and amplitude for the current kernel and channel
-<<<<<<< HEAD
-        amp = lib.exp(coeffs[c][k][0])
-        metric = lib.exp(coeffs[c][k][1])
-=======
         amp = lib.exp(coeffs[k][0])
         ls = lib.exp(coeffs[k][1])
->>>>>>> 00c987e6
 
         # Currently only the Matern32 kernel is supported
         kernel = celerite2.terms.Matern32Term(sigma=1, rho=metric)
@@ -425,18 +320,18 @@
                 flux, unc_fit = split([self.flux, self.unc_fit],
                                       self.nints, chan)
                 if channel is None:
-                    fit = split([fit_lc, ], self.nints, chan)[0]
+                    fit_temp = split([fit_lc, ], self.nints, chan)[0]
                 else:
                     # If only a specific channel is being evaluated, then only
                     # that channel's fitted model will be passed in
-                    fit = fit_lc
+                    fit_temp = fit_lc
             else:
                 chan = 0
                 # get flux and uncertainties for current channel
                 flux = self.flux
-                fit = fit_lc
+                fit_temp = fit_lc
                 unc_fit = self.unc_fit
-            residuals = np.ma.masked_invalid(flux-fit)
+            residuals = np.ma.masked_invalid(flux-fit_temp)
             if self.multwhite:
                 time = split([self.time, ], self.nints, chan)[0]
             else:
