import numpy as np
from copy import deepcopy
import pandas as pd
from astropy import units, constants
import os
import time as time_pkg
from copy import copy
from glob import glob
import re
from matplotlib.pyplot import rcParams
import h5py
from astraeus import xarrayIO as xrio

try:
    import starry
except ModuleNotFoundError:
    # starry hasn't been installed
    pass

from ..lib import manageevent as me
from ..lib import readECF
from ..lib import util, logedit
from . import plots_s6 as plots
from ..lib import astropytable
from ..version import version


def plot_spectra(eventlabel, ecf_path=None, s5_meta=None, input_meta=None):
    '''Gathers together different wavelength fits and makes
    transmission/emission spectra.

    Parameters
    ----------
    eventlabel : str
        The unique identifier for these data.
    ecf_path : str; optional
        The absolute or relative path to where ecfs are stored.
        Defaults to None which resolves to './'.
    s5_meta : eureka.lib.readECF.MetaClass; optional
        The metadata object from Eureka!'s S5 step (if running S5
        and S6 sequentially). Defaults to None.
    input_meta : eureka.lib.readECF.MetaClass; optional
        An optional input metadata object, so you can manually edit the meta
        object without having to edit the ECF file.

    Returns
    -------
    meta : eureka.lib.readECF.MetaClass
        The metadata object with attributes added by S6.

    Notes
    -----
    History:

    - Feb 14, 2022 Taylor Bell
        Original version
    '''
    s5_meta = deepcopy(s5_meta)
    input_meta = deepcopy(input_meta)

    if input_meta is None:
        # Load Eureka! control file and store values in Event object
        ecffile = 'S6_' + eventlabel + '.ecf'
        meta = readECF.MetaClass(ecf_path, ecffile)
    else:
        meta = input_meta

    meta.version = version
    meta.eventlabel = eventlabel
    meta.datetime = time_pkg.strftime('%Y-%m-%d')

    if s5_meta is None:
        # Locate the old MetaClass savefile, and load new ECF into
        # that old MetaClass
        s5_meta, meta.inputdir, meta.inputdir_raw = \
            me.findevent(meta, 'S5', allowFail=False)
    else:
        # Running these stages sequentially, so can safely assume
        # the path hasn't changed
        meta.inputdir = s5_meta.outputdir
        meta.inputdir_raw = meta.inputdir[len(meta.topdir):]

    meta = me.mergeevents(meta, s5_meta)

    if not meta.allapers:
        # The user indicated in the ecf that they only want to consider one
        # aperture in which case the code will consider only the one which
        # made s5_meta. Alternatively, if S4 or S5 was run without allapers,
        # S6 will already only consider that one
        meta.spec_hw_range = [meta.spec_hw, ]
        meta.bg_hw_range = [meta.bg_hw, ]

    # Create directories for Stage 6 outputs
    meta.run_s6 = None
    if not hasattr(meta, 'expand'):
        meta.expand = 1
    for spec_hw_val in meta.spec_hw_range:
        for bg_hw_val in meta.bg_hw_range:
            if not isinstance(bg_hw_val, str):
                # Only divide if value is not a string (spectroscopic modes)
                bg_hw_val //= meta.expand
            meta.run_s6 = util.makedirectory(meta, 'S6', meta.run_s6,
                                             ap=spec_hw_val//meta.expand, 
                                             bg=bg_hw_val)

    for meta.spec_hw_val in meta.spec_hw_range:
        for meta.bg_hw_val in meta.bg_hw_range:

            t0 = time_pkg.time()

            # Load in the S5 metadata used for this particular aperture pair
            meta = load_specific_s5_meta_info(meta)

            # Directory structure should not use expanded HW values
            meta.spec_hw_val //= meta.expand
            if not isinstance(meta.bg_hw_val, str):
                # Only divide if value is not a string (spectroscopic modes)
                meta.bg_hw_val //= meta.expand
            # Get the directory for Stage 6 processing outputs
            meta.outputdir = util.pathdirectory(meta, 'S6', meta.run_s6,
                                                ap=meta.spec_hw_val,
                                                bg=meta.bg_hw_val)

            # Copy existing S5 log file and resume log
            meta.s6_logname = meta.outputdir+'S6_'+meta.eventlabel+'.log'
            log = logedit.Logedit(meta.s6_logname, read=meta.s5_logname)
            log.writelog("\nStarting Stage 6: Light Curve Fitting\n")
            log.writelog(f"Eureka! Version: {meta.version}", mute=True)
            log.writelog(f"Input directory: {meta.inputdir}")
            log.writelog(f"Output directory: {meta.outputdir}")

            # Copy ecf
            log.writelog('Copying S6 control file')
            meta.copy_ecf()

            # Get the wavelength values
            meta.wave_low = np.array(meta.wave_low)
            meta.wave_hi = np.array(meta.wave_hi)
            meta.wavelengths = np.mean(np.append(meta.wave_low.reshape(1, -1),
                                       meta.wave_hi.reshape(1, -1), axis=0),
                                       axis=0)
            meta.wave_errs = (meta.wave_hi-meta.wave_low)/2

            # Convert to the user-provided x-axis unit if needed
            if hasattr(meta, 'x_unit'):
                x_unit = getattr(units, meta.x_unit)
            else:
                log.writelog('Assuming a wavelength unit of microns')
                meta.x_unit = 'um'
                x_unit = units.um
            # FINDME: For now this is assuming that the data is in units of
            # microns We should add something to S3 that notes what the units
            # of the wavelength were in the FITS file
            meta.wavelengths *= units.um.to(x_unit,
                                            equivalencies=units.spectral())
            meta.wave_errs *= units.um.to(x_unit,
                                          equivalencies=units.spectral())
            physical_type = str(x_unit.physical_type).title()
            if physical_type == 'Length':
                physical_type = 'Wavelength'
            label_unit = x_unit.name
            if label_unit == 'um':
                label_unit = r'$\mu$m'
            meta.xlabel = physical_type+' ('+label_unit+')'

            fit_methods = meta.fit_method.strip('[').strip(']').strip()
            fit_methods = fit_methods.split(',')

            # Make sure these are lists even if it's just one item
            if (isinstance(meta.y_scalars, int) or
                    isinstance(meta.y_scalars, float)):
                meta.y_scalars = [meta.y_scalars]
            if isinstance(meta.y_params, str):
                meta.y_params = [meta.y_params]
            if not hasattr(meta, 'y_labels') or meta.y_labels is None:
                meta.y_labels = [None for _ in range(len(meta.y_params))]
            elif isinstance(meta.y_labels, str):
                meta.y_labels = [meta.y_labels]
            if (not hasattr(meta, 'y_label_units') or
                    meta.y_label_units is None):
                meta.y_label_units = [None for _ in range(len(meta.y_params))]
            elif isinstance(meta.y_label_units, str):
                meta.y_label_units = [meta.y_label_units]

            zipped_vals = zip(meta.y_params, meta.y_scalars, meta.y_labels,
                              meta.y_label_units)
            for vals in zipped_vals:
                (meta.y_param, meta.y_scalar,
                 meta.y_label, meta.y_label_unit) = vals

                log.writelog(f'Plotting {meta.y_param}...')

                meta.spectrum_median = None
                meta.spectrum_err = None

                # Read in S5 fitted values
                if meta.y_param == 'fn':
                    # Compute nightside flux
                    meta = compute_fn(meta, log, fit_methods)
                elif 'pc_offset' in meta.y_param:
                    # Compute phase curve offset
                    meta = compute_offset(meta, log, fit_methods)
                elif 'pc_amp' in meta.y_param:
                    # Compute phase curve amplitude
                    meta = compute_amp(meta, log, fit_methods)
                else:
                    # Just load the parameter
                    if meta.sharedp:
                        meta = parse_s5_saves(meta, log, fit_methods, 'shared')
                    else:
                        meta = parse_unshared_saves(meta, log, fit_methods)

                if ((meta.spectrum_median is None)
                        or all(x is None for x in meta.spectrum_median)):
                    # The parameter could not be found - skip it
                    continue

                # Manipulate fitted values if needed
                if meta.y_param == 'rp^2':
                    meta = compute_transit_depth(meta)
                elif meta.y_param in ['1/r1', '1/r4']:
                    meta = compute_timescale(meta)

                if meta.y_label is None:
                    # Provide some default formatting
                    if meta.y_param == 'rp^2':
                        # Transit depth
                        meta.y_label = r'$(R_{\rm p}/R_{\rm *})^2$'
                    elif meta.y_param == 'rp':
                        # Radius ratio
                        meta.y_label = r'$R_{\rm p}/R_{\rm *}$'
                    elif meta.y_param == 'fp':
                        # Eclipse depth
                        meta.y_label = r'$F_{\rm p,day}/F_{\rm *}$'
                    elif meta.y_param == 'fn':
                        # Nightside emission
                        meta.y_label = r'$F_{\rm p,night}/F_{\rm *}$'
                    elif meta.y_param in [f'u{i}' for i in range(1, 5)]:
                        # Limb darkening parameter
                        meta.y_label = r'$u_{\rm '+meta.y_param[-1]+'}$'
                        # Figure out which limb darkening law was used
                        epf_name = glob(meta.inputdir+'*.epf')[0]
                        with open(epf_name, 'r') as file:
                            for line in file.readlines():
                                if line.startswith('limb_dark'):
                                    limb_law = line.split()[1]
                        # Remove the quotation marks
                        limb_law = limb_law[1:-1]
                        if limb_law == 'kipping2013':
                            limb_law = 'Kipping (2013)'
                        meta.y_label += ' for '+limb_law
                    elif meta.y_param == 't0':
                        # Time of transit
                        meta.y_label = r'$t_{\rm 0}$'
                    elif meta.y_param == 'AmpSin1':
                        # Sine amplitude
                        meta.y_label = r'Amplitude of $\sin(\phi)$'
                    elif meta.y_param == 'AmpSin2':
                        # Sine2 amplitude
                        meta.y_label = r'Amplitude of $\sin(2\phi)$'
                    elif meta.y_param == 'AmpCos1':
                        # Cosine amplitude
                        meta.y_label = r'Amplitude of $\cos(\phi)$'
                    elif meta.y_param == 'AmpCos2':
                        # Cosine2 amplitude
                        meta.y_label = r'Amplitude of $\cos(2\phi)$'
                    elif meta.y_param == 'pc_offset':
                        # Phase Curve Offset, first order
                        meta.y_label = 'Phase Curve Offset'
                        if meta.y_label_unit is None:
                            meta.y_label_unit = r'($^{\circ}$E)'
                    elif meta.y_param == 'pc_amp':
                        # Phase Curve Amplitude, first order
                        meta.y_label = 'Phase Curve Amplitude'
                    elif meta.y_param == 'pc_offset2':
                        # Phase Curve Offset, second order
                        meta.y_label = ('Second Order Phase Curve Offset')
                        if meta.y_label_unit is None:
                            meta.y_label_unit = r'($^{\circ}$E)'
                    elif meta.y_param == 'pc_amp2':
                        # Phase Curve Amplitude, second order
                        meta.y_label = ('Second Order Phase Curve Amplitude')
                    elif meta.y_param in [f'c{i}' for i in range(0, 10)]:
                        # Polynomial in time coefficient
                        meta.y_label = r'$c_{\rm '+meta.y_param[1:]+'}$'
                    elif meta.y_param in [f'r{i}' for i in range(6)]:
                        # Exponential ramp parameters
                        meta.y_label = r'$r_{\rm '+meta.y_param[1:]+'}$'
                    elif meta.y_param in ['1/r1', '1/r4']:
                        # Exponential ramp timescales
                        meta.y_label = r'$1/r_{\rm '+meta.y_param[-1]+'}$'
                    else:
                        meta.y_label = meta.y_param

                # Convert to percent, ppm, etc. if requested
                if not hasattr(meta, 'y_scalar'):
                    meta.y_scalar = 1

                if meta.y_label_unit is None:
                    if meta.y_scalar == 1e6:
                        meta.y_label_unit = ' (ppm)'
                    elif meta.y_scalar == 100:
                        meta.y_label_unit = r' (%)'
                    elif meta.y_scalar != 1:
                        meta.y_label_unit = f' * {meta.y_scalar}'
                    else:
                        meta.y_label_unit = ''
                elif meta.y_label_unit[0] != ' ':
                    # Make sure there's a leading space for proper formatting
                    meta.y_label_unit = ' '+meta.y_label_unit

                if (rcParams['text.usetex'] and
                        (meta.y_label_unit.count(r'\%') !=
                         meta.y_label_unit.count('%'))):
                    # Need to escape % with \ for LaTeX
                    meta.y_label_unit = meta.y_label_unit.replace('%', r'\%')

                # Add any units to the y label
                meta.y_label += meta.y_label_unit

                if meta.model_spectrum is not None:
                    model_x, model_y = load_model(meta, log, x_unit)
                else:
                    model_x = None
                    model_y = None

                # Make the spectrum plot
                if meta.isplots_S6 >= 1:
                    plots.plot_spectrum(meta, model_x, model_y, meta.y_scalar,
                                        meta.y_label, meta.xlabel)

                # Should we also make the scale_height version of the figure?
                has_requirements = np.all([hasattr(meta, val) for val in
                                           ['planet_Teq', 'planet_mu',
                                            'planet_Rad', 'planet_Mass',
                                            'star_Rad', 'planet_R0']])
                make_fig6301 = (meta.isplots_S6 >= 3 and has_requirements and
                                meta.y_param in ['rp', 'rp^2'])
                if make_fig6301:
                    # Make spectrum plot with scale height on the 2nd y-axis
                    scale_height = compute_scale_height(meta, log)
                    plots.plot_spectrum(meta, model_x, model_y, meta.y_scalar,
                                        meta.y_label, meta.xlabel,
                                        scale_height, meta.planet_R0)

                save_table(meta, log)
            
            # Copy S5 text files to a single h5 file
            convert_s5_LC(meta, log)

            # make citations for current stage
            util.make_citations(meta, 6)

            # Save results
            log.writelog('Saving results')
            fname = meta.outputdir+'S6_'+meta.eventlabel+"_Meta_Save"
            me.saveevent(meta, fname, save=[])

            # Calculate total time
            total = (time_pkg.time() - t0) / 60.
            log.writelog('\nTotal time (min): ' + str(np.round(total, 2)))

            log.closelog()

    return meta


def parse_s5_saves(meta, log, fit_methods, channel_key='shared'):
    """Load in an S5 save file.

    Parameters
    ----------
    meta : eureka.lib.readECF.MetaClass
        The current meta data object.
    log : logedit.Logedit
        The open log in which notes from this step can be added.
    fit_methods : list
        The fitting methods used in S5.
    channel_key : str; optional
        A string describing the current channel (e.g. ch0),
        by default 'shared'.

    Returns
    -------
    medians
        The best-fit values from S5.
    errs
        The uncertainties from a sampling algorithm like dynesty or emcee.
    """
    if meta.y_param == 'rp^2':
        y_param = 'rp'
    elif meta.y_param in ['1/r1', '1/r4']:
        y_param = meta.y_param[2:]
    else:
        y_param = meta.y_param

    if 'dynesty' in fit_methods:
        fitter = 'dynesty'
    elif 'emcee' in fit_methods:
        fitter = 'emcee'
    elif 'lsq' in fit_methods:
        fitter = 'lsq'
    elif 'nuts' in fit_methods:
        fitter = 'nuts'
    elif 'exoplanet' in fit_methods:
        fitter = 'exoplanet'
    else:
        raise ValueError('No recognized fitters in fit_methods = '
                         f'{fit_methods}')

    lowers = []
    uppers = []
    medians = []
    errs = []

    if fitter in ['dynesty', 'emcee', 'nuts']:
        fname = f'S5_{fitter}_fitparams_{channel_key}.csv'
        fitted_values = pd.read_csv(meta.inputdir+fname, escapechar='#',
                                    skipinitialspace=True)
        full_keys = list(fitted_values["Parameter"])

        fname = f'S5_{fitter}_samples_{channel_key}'

        keys = [key for key in full_keys if y_param == key[:len(y_param)]]
        if len(keys) == 0:
            log.writelog(f'  Parameter {y_param} was not in the list of '
                         'fitted parameters which includes:\n  ['
                         + ', '.join(full_keys)+']')
            log.writelog(f'  Skipping {y_param}')
            return meta

        for key in keys:
            ind = np.where(fitted_values["Parameter"] == key)[0][0]
<<<<<<< HEAD
            lowers.append(fitted_values["50th"][ind]-fitted_values["16th"][ind])
            uppers.append(fitted_values["84th"][ind]-fitted_values["50th"][ind])
=======
            lowers.append(fitted_values["50th"][ind]
                          - fitted_values["16th"][ind])
            uppers.append(fitted_values["84th"][ind]
                          - fitted_values["50th"][ind])
>>>>>>> 7d7f7041
            medians.append(fitted_values["50th"][ind])

        errs = np.array([lowers, uppers])
        medians = np.array(medians)
    else:
        fname = f'S5_{fitter}_fitparams_{channel_key}.csv'
        fitted_values = pd.read_csv(meta.inputdir+fname, escapechar='#',
                                    skipinitialspace=True)
        full_keys = list(fitted_values["Parameter"])
        keys = [key for key in full_keys if y_param in key]
        if len(keys) == 0:
            log.writelog(f'Parameter {y_param} was not in the list of '
                         'fitted parameters which includes:\n['
                         + ', '.join(full_keys)+']')
            log.writelog(f'Skipping {y_param}')
            return meta

        medians = []
        for key in keys:
            ind = np.where(fitted_values["Parameter"] == key)[0][0]
            if "50th" in fitted_values.keys():
                medians.append(fitted_values["50th"][ind])
            else:
                medians.append(fitted_values["Mean"][ind])
        medians = np.array(medians)

        # if lsq or exoplanet, no uncertainties
        errs = np.ones((2, len(medians)))*np.nan

    meta.spectrum_median = medians
    meta.spectrum_err = errs

    return meta


def parse_unshared_saves(meta, log, fit_methods):
    """Load in the many S5 save files for an unshared fit.

    Parameters
    ----------
    meta : eureka.lib.readECF.MetaClass
        The current meta data object.
    log : logedit.Logedit
        The open log in which notes from this step can be added.
    fit_methods : list
        The fitting methods used in S5.

    Returns
    -------
    meta : eureka.lib.readECF.MetaClass
        The updated meta data object.
    """
    spectrum_median = []
    spectrum_err = []
    for channel in range(meta.nspecchan):
        ch_number = str(channel).zfill(len(str(meta.nspecchan)))
        channel_key = f'ch{ch_number}'
        meta = parse_s5_saves(meta, log, fit_methods, channel_key)
        if meta.spectrum_median is None:
            # Parameter wasn't found, so don't keep looking for it
            meta.spectrum_median = np.array([None for _ in
                                             range(meta.nspecchan)])
            meta.spectrum_err = np.array([None for _ in range(meta.nspecchan)])
            return meta
        spectrum_median.extend(meta.spectrum_median)
        spectrum_err.extend(meta.spectrum_err.T)

    meta.spectrum_median = np.array(spectrum_median)
    meta.spectrum_err = np.array(spectrum_err).T

    return meta


def compute_transit_depth(meta):
    """Convert the fitted rp values to transit depth.

    Parameters
    ----------
    meta : eureka.lib.readECF.MetaClass
        The current meta data object.

    Returns
    -------
    meta : eureka.lib.readECF.MetaClass
        The updated meta data object.
    """
    if not np.all(np.isnan(meta.spectrum_err)):
        lower = meta.spectrum_median - meta.spectrum_err[0, :]
        upper = meta.spectrum_median + meta.spectrum_err[1, :]

    meta.spectrum_median *= np.abs(meta.spectrum_median)

    if not np.all(np.isnan(meta.spectrum_err)):
        lower = meta.spectrum_median - lower*np.abs(lower)
        upper = upper*np.abs(upper) - meta.spectrum_median
        meta.spectrum_err = np.append(lower.reshape(1, -1),
                                      upper.reshape(1, -1), axis=0)

    return meta


def compute_timescale(meta):
    """Convert the fitted r1 or r4 value to a timescale.

    Parameters
    ----------
    meta : eureka.lib.readECF.MetaClass
        The current meta data object.

    Returns
    -------
    meta : eureka.lib.readECF.MetaClass
        The updated meta data object.
    """
    median = meta.spectrum_median
    if not np.all(np.isnan(meta.spectrum_err)):
        lower = meta.spectrum_err[0, :]
        upper = meta.spectrum_err[1, :]
        lower = 1/(median-lower) - 1/median
        upper = 1/median - 1/(median+upper)
        meta.spectrum_err = np.append(lower.reshape(1, -1),
                                      upper.reshape(1, -1), axis=0)
    meta.spectrum_median = 1/median

    return meta


def convert_s5_LC(meta, log):
    '''
    Loads spectroscopic light curves save files from S5 and write as
    single Xarray save file.
    '''
    event_ap_bg = (meta.eventlabel+"_ap"+str(meta.spec_hw_val)+'_bg' +
                   str(meta.bg_hw_val))

    if meta.sharedp:
        niter = 1
    else:
        niter = meta.nspecchan
    wavelengths = np.zeros(niter)
    bin_widths = np.zeros(niter)
    for ch in range(niter):
        # Get the channel key
        if meta.sharedp:
            channel_key = 'shared'
        else:
            nzfill = int(np.floor(np.log10(meta.nspecchan))+1)
            channel_key = 'ch'+str(ch).zfill(nzfill)

        # Load text file
        fname = f'S5_{event_ap_bg}_Table_Save_{channel_key}.txt'
        full_fname = meta.inputdir+fname
        lc_table = astropytable.readtable(full_fname)

        # Assign known values to array
        wavelengths[ch] = lc_table['wavelength'][0]
        bin_widths[ch] = lc_table['bin_width'][0]
        lc_table.remove_column('wavelength')
        lc_table.remove_column('bin_width')
        if ch == 0:
            # Record time array
            time = lc_table['time']
            lc_table.remove_column('time')
            # Get remaining column names and number
            colnames = lc_table.colnames
            n_col = len(colnames)
            n_int = len(time)
            # Create numpy array to hold data
            lc_array = np.zeros((n_col, niter, n_int))
        else:
            lc_table.remove_column('time')
        # Assign remaining values to array
        for i, col in enumerate(lc_table.itercols()):
            lc_array[i, ch] = col.value

    # Create Xarray DataArrays and dictionary
    flux_units = 'Normalized'
    if hasattr(meta, 'wave_units'):
        wave_units = meta.wave_units
    else:
        wave_units = 'microns'
    if hasattr(meta, 'time_units'):
        time_units = meta.time_units
    else:
        time_units = 'BMJD'
    lc_da = []
    dict = {}
    for i in range(n_col):
        lc_da.append(xrio.makeLCDA(lc_array[i], wavelengths, time, flux_units,
                                   wave_units, time_units, name=colnames[i]))
        dict[colnames[i]] = lc_da[-1]

    # Create Xarray Dataset
    ds = xrio.makeDataset(dict)
    # Write to file
    meta.lc_filename_s6 = (meta.outputdir+'S6_'+event_ap_bg + "_LC")
    xrio.writeXR(meta.lc_filename_s6, ds)
    return meta


def load_s5_saves(meta, log, fit_methods):
    if 'dynesty' in fit_methods:
        fitter = 'dynesty'
    elif 'emcee' in fit_methods:
        fitter = 'emcee'
    elif 'lsq' in fit_methods:
        fitter = 'lsq'
    # Gradient based models: nuts > exoplanet
    elif 'nuts' in fit_methods:
        fitter = 'nuts'
    elif 'exoplanet' in fit_methods:
        fitter = 'exoplanet'
    else:
        raise ValueError('No recognized fitters in fit_methods = '
                         f'{fit_methods}')
    meta.fitter = fitter

    if fitter in ['nuts', 'dynesty', 'emcee']:
        if meta.sharedp:
            niter = 1
        else:
            niter = meta.nspecchan
        samples = []
        for ch in range(niter):
            # Get the channel key
            if meta.sharedp:
                channel_key = 'shared'
            else:
                nzfill = int(np.floor(np.log10(meta.nspecchan))+1)
                channel_key = 'ch'+str(ch).zfill(nzfill)

            fname = f'S5_{fitter}_samples_{channel_key}'

            # Load HDF5 files
            full_fname = meta.inputdir+fname+'.h5'
            ds = xrio.readXR(full_fname, verbose=False)
            if ds is None:
                # Working with an old save file
                with h5py.File(full_fname, 'r') as hf:
                    sample = hf['samples'][:]
                # Need to figure out which columns are which
                fname = f'S5_{fitter}_fitparams_{channel_key}.csv'
                fitted_values = pd.read_csv(meta.inputdir+fname,
                                            escapechar='#',
                                            skipinitialspace=True)
                full_keys = np.array(fitted_values["Parameter"])
                ind = np.where(full_keys == meta.y_param)[0]
                sample = sample[:, ind].flatten()
            else:
                if meta.y_param in list(ds._variables):
                    sample = ds[meta.y_param].values
                else:
                    sample = np.zeros(0)
            samples.append(sample)
    else:
        # No samples for lsq, so just shape it as a single value
        if meta.sharedp:
            meta = parse_s5_saves(meta, log, fit_methods, 'shared')
        else:
            meta = parse_unshared_saves(meta, log, fit_methods)
        samples = np.array(meta.spectrum_median)
        if all(x is None for x in samples):
            samples = np.zeros((meta.nspecchan, 0))

    return np.array(samples)


def compute_offset(meta, log, fit_methods, nsamp=1e4):
    # Save meta.y_param
    y_param = meta.y_param

    # Figure out the desired order
    suffix = meta.y_param[-1]

    if not suffix.isnumeric():
        # First order doesn't have a numeric suffix
        suffix = '1'

    # Load sine amplitude
    meta.y_param = 'AmpSin'+suffix
    ampsin = load_s5_saves(meta, log, fit_methods)
    if ampsin.shape[-1] == 0:
        meta.y_param = f'Y{suffix}1'
        ampsin = -load_s5_saves(meta, log, fit_methods)
        if ampsin.shape[-1] == 0:
            # The parameter could not be found - skip it
            log.writelog(f'  Parameter {meta.y_param} was not in the list of '
                         'fitted parameters')
            log.writelog(f'  Skipping {y_param}')
            return meta
    
    # Load cosine amplitude
    meta.y_param = 'AmpCos'+suffix
    ampcos = load_s5_saves(meta, log, fit_methods)
    if ampcos.shape[-1] == 0:
        meta.y_param = f'Y{suffix}0'
        ampcos = load_s5_saves(meta, log, fit_methods)
        if ampcos.shape[-1] == 0:
            # The parameter could not be found - skip it
            log.writelog(f'  Parameter {meta.y_param} was not in the list of '
                         'fitted parameters')
            log.writelog(f'  Skipping {y_param}')
            return meta
    
    # Reset meta.y_param
    meta.y_param = y_param

    meta.spectrum_median = []
    meta.spectrum_err = []

    for i in range(meta.nspecchan):
        offsets = -np.arctan2(ampsin[i], ampcos[i])*180/np.pi
        if suffix == '2':
            offsets /= 2
        offset = np.percentile(np.array(offsets), [16, 50, 84])[[1, 2, 0]]
        offset[1] -= offset[0]
        offset[2] = offset[0]-offset[2]
        meta.spectrum_median.append(offset[0])
        meta.spectrum_err.append(offset[1:])

    # Convert the lists to an array
    meta.spectrum_median = np.array(meta.spectrum_median)
    if meta.fitter == 'lsq':
        meta.spectrum_err = np.ones((2, meta.nspecchan))*np.nan
    else:
        meta.spectrum_err = np.array(meta.spectrum_err).T

    return meta


def compute_amp(meta, log, fit_methods):
    if (('nuts' in fit_methods or 'exoplanet' in fit_methods) and
            'sinusoid_pc' not in meta.run_myfuncs):
        return compute_amp_starry(meta, log, fit_methods)

    # Save meta.y_param
    y_param = meta.y_param

    # Figure out the desired order
    suffix = meta.y_param[-1]
    
    if not suffix.isnumeric():
        # First order doesn't have a numeric suffix
        suffix = '1'

    # Load eclipse depth
    meta.y_param = 'fp'
    fp = load_s5_saves(meta, log, fit_methods)
    if fp.shape[-1] == 0:
        # The parameter could not be found - skip it
        log.writelog(f'  Parameter {meta.y_param} was not in the list of '
                     'fitted parameters')
        log.writelog(f'  Skipping {y_param}')
        return meta

    # Load sine amplitude
    meta.y_param = 'AmpSin'+suffix
    ampsin = load_s5_saves(meta, log, fit_methods)
    if ampsin.shape[-1] == 0:
        meta.y_param = f'Y{suffix}1'
        ampsin = -load_s5_saves(meta, log, fit_methods)
        if ampsin.shape[-1] == 0:
            # The parameter could not be found - skip it
            log.writelog(f'  Parameter {meta.y_param} was not in the list of '
                         'fitted parameters')
            log.writelog(f'  Skipping {y_param}')
            return meta

    # Load cosine amplitude
    meta.y_param = 'AmpCos'+suffix
    ampcos = load_s5_saves(meta, log, fit_methods)
    if ampcos.shape[-1] == 0:
        meta.y_param = f'Y{suffix}0'
        ampcos = load_s5_saves(meta, log, fit_methods)
        if ampcos.shape[-1] == 0:
            # The parameter could not be found - skip it
            log.writelog(f'  Parameter {meta.y_param} was not in the list of '
                         'fitted parameters')
            log.writelog(f'  Skipping {y_param}')
            return meta
    
    # Reset meta.y_param
    meta.y_param = y_param

    meta.spectrum_median = []
    meta.spectrum_err = []

    for i in range(meta.nspecchan):
        amps = fp[i]*np.sqrt(ampcos[i]**2+ampsin[i]**2)*2
        amp = np.percentile(np.array(amps), [16, 50, 84])[[1, 2, 0]]
        amp[1] -= amp[0]
        amp[2] = amp[0]-amp[2]
        meta.spectrum_median.append(amp[0])
        meta.spectrum_err.append(amp[1:])

    # Convert the lists to an array
    meta.spectrum_median = np.array(meta.spectrum_median)
    if meta.fitter == 'lsq':
        meta.spectrum_err = np.ones((2, meta.nspecchan))*np.nan
    else:
        meta.spectrum_err = np.array(meta.spectrum_err).T

    return meta


def compute_amp_starry(meta, log, fit_methods, nsamp=1e3):
    nsamp = int(nsamp)

    # Save meta.y_param
    y_param = meta.y_param

    # Load eclipse depth
    meta.y_param = 'fp'
    fp = load_s5_saves(meta, log, fit_methods)
    if fp.shape[-1] == 0:
        # The parameter could not be found - skip it
        log.writelog(f'  Parameter {meta.y_param} was not in the list of '
                     'fitted parameters')
        log.writelog(f'  Skipping {y_param}')
        return meta

    nsamp = min([nsamp, len(fp[0])])
    inds = np.random.randint(0, len(fp[0]), nsamp)

    class temp_class:
        def __init__(self):
            pass

    # Load map parameters
    if y_param[-1].isnumeric():
        ydeg = int(y_param[-1])
    else:
        ydeg = 1
    temp = temp_class()
    ell = ydeg
    for m in range(-ell, ell+1):
        meta.y_param = f'Y{ell}{m}'
        val = load_s5_saves(meta, log, fit_methods)
        if val.shape[-1] != 0:
            setattr(temp, f'Y{ell}{m}', val[:, inds])

    # Reset meta.y_param
    meta.y_param = y_param

    # If no parameters could not be found - skip it
    if len(temp.__dict__.keys()) == 0:
        log.writelog('  No Ylm parameters were found...')
        log.writelog(f'  Skipping {y_param}')
        return meta

    meta.spectrum_median = []
    meta.spectrum_err = []

    planet_map = starry.Map(ydeg=ydeg, nw=nsamp)
    planet_map2 = starry.Map(ydeg=ydeg, nw=nsamp)
    for i in range(meta.nspecchan):
        inds = np.random.randint(0, len(fp[i]), nsamp)
        ell = ydeg
        for m in range(-ell, ell+1):
            if hasattr(temp, f'Y{ell}{m}'):
                planet_map[ell, m, :] = getattr(temp, f'Y{ell}{m}')[i]
                planet_map2[ell, m, :] = getattr(temp, f'Y{ell}{m}')[i]
        planet_map.amp = fp[i][inds]/planet_map2.flux(theta=0)[0]

        theta = np.linspace(0, 359, 360)
        fluxes = np.array(planet_map.flux(theta=theta).eval())
        min_fluxes = np.min(fluxes, axis=0)
        max_fluxes = np.max(fluxes, axis=0)
        amps = (max_fluxes-min_fluxes)
        amp = np.percentile(amps, [16, 50, 84])[[1, 2, 0]]
        amp[1] -= amp[0]
        amp[2] = amp[0]-amp[2]
        meta.spectrum_median.append(amp[0])
        meta.spectrum_err.append(amp[1:])

    # Convert the lists to an array
    meta.spectrum_median = np.array(meta.spectrum_median)
    if meta.fitter == 'lsq':
        meta.spectrum_err = np.ones((2, meta.nspecchan))*np.nan
    else:
        meta.spectrum_err = np.array(meta.spectrum_err).T

    return meta


def compute_fn(meta, log, fit_methods):
    if (('nuts' in fit_methods or 'exoplanet' in fit_methods) and
            'sinusoid_pc' not in meta.run_myfuncs):
        return compute_fn_starry(meta, log, fit_methods)

    # Save meta.y_param
    y_param = meta.y_param

    # Load eclipse depth
    meta.y_param = 'fp'
    fp = load_s5_saves(meta, log, fit_methods)
    if fp.shape[-1] == 0:
        # The parameter could not be found - skip it
        log.writelog(f'  Parameter {meta.y_param} was not in the list of '
                     'fitted parameters')
        log.writelog(f'  Skipping {y_param}')
        return meta

    # Load cosine amplitude
    meta.y_param = 'AmpCos1'
    ampcos = load_s5_saves(meta, log, fit_methods)
    if ampcos.shape[-1] == 0:
        # FINDME: The following only works if the model does not include any
        # terms other than Y10, Y11, Y20, Y22 (or other higher order terms
        # which evaluate to zero at the anti-stellar point). In general, should
        # use the compute_fp function.
        # FINDME: This is also not the nightside flux for starry models - just
        # the anti-stellar point flux. Really do need to use compute_fp instead
        meta.y_param = 'Y10'
        ampcos = load_s5_saves(meta, log, fit_methods)
        if ampcos.shape[-1] == 0:
            # The parameter could not be found - skip it
            log.writelog(f'  Parameter {meta.y_param} was not in the list of '
                         'fitted parameters')
            log.writelog(f'  Skipping {y_param}')
            return meta

    # Reset meta.y_param
    meta.y_param = y_param

    meta.spectrum_median = []
    meta.spectrum_err = []

    for i in range(meta.nspecchan):
        fluxes = fp[i]*(1-2*ampcos[i])
        flux = np.percentile(np.array(fluxes), [16, 50, 84])[[1, 2, 0]]
        flux[1] -= flux[0]
        flux[2] = flux[0]-flux[2]
        meta.spectrum_median.append(flux[0])
        meta.spectrum_err.append(flux[1:])

    # Convert the lists to an array
    meta.spectrum_median = np.array(meta.spectrum_median)
    if meta.fitter == 'lsq':
        meta.spectrum_err = np.ones((2, meta.nspecchan))*np.nan
    else:
        meta.spectrum_err = np.array(meta.spectrum_err).T

    return meta


def compute_fn_starry(meta, log, fit_methods, nsamp=1e3):
    nsamp = int(nsamp)

    # Save meta.y_param
    y_param = meta.y_param

    # Load eclipse depth
    meta.y_param = 'fp'
    fp = load_s5_saves(meta, log, fit_methods)
    if fp.shape[-1] == 0:
        # The parameter could not be found - skip it
        log.writelog(f'  Parameter {meta.y_param} was not in the list of '
                     'fitted parameters')
        log.writelog(f'  Skipping {y_param}')
        return meta

    nsamp = min([nsamp, len(fp[0])])
    inds = np.random.randint(0, len(fp[0]), nsamp)

    class temp_class:
        def __init__(self):
            pass

    # Load map parameters
    if not hasattr(meta, 'ydeg'):
        meta.ydeg = 2  # For backwards compatibility with my old saves
    temp = temp_class()
    for ell in range(1, meta.ydeg+1):
        for m in range(-ell, ell+1):
            meta.y_param = f'Y{ell}{m}'
            val = load_s5_saves(meta, log, fit_methods)
            if val.shape[-1] != 0:
                setattr(temp, f'Y{ell}{m}', val[:, inds])

    # Reset meta.y_param
    meta.y_param = y_param

    # If no parameters could not be found - skip it
    if len(temp.__dict__.keys()) == 0:
        log.writelog('  No Ylm parameters were found...')
        log.writelog(f'  Skipping {y_param}')
        return meta

    meta.spectrum_median = []
    meta.spectrum_err = []

    planet_map = starry.Map(ydeg=meta.ydeg, nw=nsamp)
    planet_map2 = starry.Map(ydeg=meta.ydeg, nw=nsamp)
    for i in range(meta.nspecchan):
        inds = np.random.randint(0, len(fp[i]), nsamp)
        for ell in range(1, meta.ydeg+1):
            for m in range(-ell, ell+1):
                if hasattr(temp, f'Y{ell}{m}'):
                    planet_map[ell, m, :] = getattr(temp, f'Y{ell}{m}')[i]
                    planet_map2[ell, m, :] = getattr(temp, f'Y{ell}{m}')[i]
        planet_map.amp = fp[i][inds]/planet_map2.flux(theta=0)[0]

        fluxes = planet_map.flux(theta=180)[0].eval()
        flux = np.percentile(np.array(fluxes), [16, 50, 84])[[1, 2, 0]]
        flux[1] -= flux[0]
        flux[2] = flux[0]-flux[2]
        meta.spectrum_median.append(flux[0])
        meta.spectrum_err.append(flux[1:])

    # Convert the lists to an array
    meta.spectrum_median = np.array(meta.spectrum_median)
    if meta.fitter == 'lsq':
        meta.spectrum_err = np.ones((2, meta.nspecchan))*np.nan
    else:
        meta.spectrum_err = np.array(meta.spectrum_err).T

    return meta


def compute_scale_height(meta, log):
    """Compute the atmospheric scale height for a planet.

    Parameters
    ----------
    meta : eureka.lib.readECF.MetaClass
        The current meta data object.
    log : logedit.Logedit
        The open log in which notes from this step can be added.

    Returns
    -------
    meta : eureka.lib.readECF.MetaClass
        The updated meta data object.
    """
    if meta.planet_Rad is None:
        meta.planet_Rad = meta.spectrum_median
        if meta.y_param == 'rp^2':
            meta.planet_Rad = np.sqrt(meta.planet_Rad)
        meta.planet_Rad = np.mean(meta.planet_Rad)
        meta.planet_Rad *= (meta.star_Rad*constants.R_sun /
                            constants.R_jup).si.value
    if meta.planet_R0 is not None:
        meta.planet_R0 *= (constants.R_jup/(meta.star_Rad *
                                            constants.R_sun)).si.value
    meta.planet_g = ((constants.G*meta.planet_Mass*constants.M_jup) /
                     (meta.planet_Rad*constants.R_jup)**2).si.value
    log.writelog(f'  Calculated g={np.round(meta.planet_g,2)} m/s^2 '
                 f'with Rp={np.round(meta.planet_Rad, 2)} R_jup '
                 f'and Mp={meta.planet_Mass} M_jup')
    scale_height = (constants.k_B*(meta.planet_Teq*units.K) /
                    ((meta.planet_mu*units.u) *
                     (meta.planet_g*units.m/units.s**2)))
    scale_height = scale_height.si.to('km')
    log.writelog(f'  Calculated H={np.round(scale_height,2)} with '
                 f'g={np.round(meta.planet_g, 2)} m/s^2, '
                 f'Teq={meta.planet_Teq} K, and '
                 f'mu={meta.planet_mu} u')
    scale_height /= meta.star_Rad*constants.R_sun
    scale_height = scale_height.si.value

    return scale_height


def load_specific_s5_meta_info(meta):
    """Load in the MetaClass object from the particular aperture pair being
    used.

    Parameters
    ----------
    meta : eureka.lib.readECF.MetaClass
        The current meta data object.

    Returns
    -------
    meta : eureka.lib.readECF.MetaClass
        The current meta data object with values from earlier stages.
    """
    inputdir = os.sep.join(meta.inputdir.split(os.sep)[:-2]) + os.sep
    # Get directory containing S5 outputs for this aperture pair
    if not isinstance(meta.bg_hw, str):
        # Only divide if value is not a string (spectroscopic modes)
        bg_hw = meta.bg_hw//meta.expand
    else:
        bg_hw = meta.bg_hw
    inputdir += f'ap{meta.spec_hw//meta.expand}_bg{bg_hw}'+os.sep
    # Locate the old MetaClass savefile, and load new ECF into
    # that old MetaClass
    meta.inputdir = inputdir
    s5_meta, meta.inputdir, meta.inputdir_raw = \
        me.findevent(meta, 'S5', allowFail=False)
    # Merge S6 meta into old S5 meta
    meta = me.mergeevents(meta, s5_meta)

    return meta


def load_model(meta, log, x_unit):
    """Load in a model to plot above/below the fitted data.

    Parameters
    ----------
    meta : eureka.lib.readECF.MetaClass
        The current meta data object.
    log : logedit.Logedit
        The open log in which notes from this step can be added.
    x_unit : str
        The astropy.units unit that will be used in the plot.

    Returns
    -------
    meta : eureka.lib.readECF.MetaClass
        The updated meta data object.

    Raises
    ------
    AssertionError
        Unknown conversion between y_param and model_y_param.
    """
    if meta.model_y_param != meta.y_param:
        # Need to make sure this model is relevant for this current plot
        model_y_param = copy(meta.model_y_param)
        y_param = copy(meta.y_param)
        # Strip off any unimportant characters
        for key in ['(', ')', '^2', '{', '}', '[', ']']:
            model_y_param = model_y_param.replace(key, '')
            y_param = y_param.replace(key, '')
        if model_y_param != y_param:
            # This model is not relevant for this plot, so skipping it
            log.writelog(f'The model_y_param ({meta.model_y_param}) does not '
                         f'match the current y_param ({meta.y_param}), so not'
                         'using the model for this plot')
            return meta, None, None

    model_path = os.path.join(meta.topdir, *meta.model_spectrum.split(os.sep))
    model_x, model_y = np.loadtxt(model_path, delimiter=meta.model_delimiter).T
    # Convert model_x_unit to x_unit if needed
    model_x_unit = getattr(units, meta.model_x_unit)
    model_x_unit = model_x_unit.to(x_unit, equivalencies=units.spectral())
    model_x *= model_x_unit
    # Figure out if model needs to be converted to Rp/Rs
    sqrt_model = (meta.param == 'rp^2' and meta.model_y_param != meta.y_param)
    # Figure out if model needs to be converted to (Rp/Rs)^2
    sq_model = (meta.param == 'rp' and meta.model_y_param != meta.y_param)
    if sqrt_model:
        model_y = np.sqrt(model_y)
    elif sq_model:
        model_y *= model_y
    elif meta.model_y_param != meta.y_param:
        raise AssertionError('Unknown conversion between y_param '
                             f'{meta.y_param} and model_y_param '
                             f'{meta.model_y_param}')

    if not hasattr(meta, 'model_y_scalar'):
        meta.model_y_scalar = 1

    # Convert the model y-units if needed to match the data
    # y-units requested
    if meta.model_y_scalar != 1:
        model_y *= meta.model_y_scalar

    return model_x, model_y


def save_table(meta, log):
    """Clean y_param for filenames and save the table of values.

    Also calls transit_latex_table().

    Parameters
    ----------
    meta : eureka.lib.readECF.MetaClass
        The current meta data object.
    log : logedit.Logedit
        The open log in which notes from this step can be added.
    """
    log.writelog('  Saving results as an astropy table')

    event_ap_bg = (meta.eventlabel+"_ap"+str(meta.spec_hw_val)+'_bg' +
                   str(meta.bg_hw_val))
    clean_y_param = re.sub(r"[/\\?%*:|\"<>\x7F\x00-\x1F]", "-", meta.y_param)
    meta.tab_filename_s6 = (meta.outputdir+'S6_'+event_ap_bg+'_' +
                            clean_y_param+"_Table_Save.txt")
    wavelengths = np.mean(np.append(meta.wave_low.reshape(1, -1),
                                    meta.wave_hi.reshape(1, -1),
                                    axis=0), axis=0)
    wave_errs = (meta.wave_hi-meta.wave_low)/2
    # Trim repeated wavelengths for multwhite fits
    if len(set(wavelengths)) == 1: 
        wavelengths = wavelengths[0]
        wave_errs = wave_errs[0]
    astropytable.savetable_S6(meta.tab_filename_s6, meta.y_param, wavelengths,
                              wave_errs, meta.spectrum_median,
                              meta.spectrum_err)

    transit_latex_table(meta, log)

    return


def roundToSigFigs(x, sigFigs=2):
    """Round a value to a requested number of significant figures.

    Parameters
    ----------
    x : numerical type
        A float or int to be rounded.
    sigFigs : int; optional
        The number of significant figures desired, by default 2.

    Returns
    -------
    nDec : int
        The number of decimals corresponding to sigFigs where nDec = -1 for
        a value rounded to the ten's place (e.g. 101 -> 100 if nDec = -1).
    output : str
        x formatted as a string with the requested number of significant
        figures.

    Notes
    -----
    History:

    - 2022-08-22, Taylor J Bell
        Imported code written for SPCA, and optimized for Python3.
    """
    if not np.isfinite(x) or not np.isfinite(np.log10(np.abs(x))):
        return np.nan, ""
    elif not np.isfinite(sigFigs):
        return 10, str(np.round(x, 10))

    nDec = -int(np.floor(np.log10(np.abs(x))))+sigFigs-1
    rounded = np.round(x, nDec)
    if nDec <= 0:
        # format this as an integer
        return nDec, f"{rounded:g}"
    else:
        # format this as a float
        return nDec, f"{rounded:.{nDec}f}"


def roundToDec(x, nDec=2):
    """Round a value to a requested number of decimals.

    Parameters
    ----------
    x : numerical type
        A float or int to be rounded.
    nDec : int
        The number of decimals desired, by default 2.

    Returns
    -------
    output : str
        x formatted as a string with the requested number of decimals.

    Notes
    -----
    History:

    - 2022-08-22, Taylor J Bell
        Imported code written for SPCA, and optimized for Python3.
    """
    if not np.isfinite(nDec):
        return str(x)

    if isinstance(nDec, float):
        nDec = int(np.round(nDec))

    rounded = np.round(x, nDec)
    if nDec <= 0:
        # format this as an integer
        return f"{rounded:g}"
    else:
        # format this as a float
        return f"{rounded:.{nDec}f}"


def transit_latex_table(meta, log):
    """Write a nicely formatted LaTeX table for each plotted value.

    Parameters
    ----------
    meta : eureka.lib.readECF.MetaClass
        The current meta data object.
    log : logedit.Logedit
        The open log in which notes from this step can be added.
    """
    log.writelog('  Saving results as a LaTeX table')

    data = pd.read_csv(meta.tab_filename_s6, comment='#',
                       delim_whitespace=True)

    # Figure out the number of rows and columns in the table
    nvals = data.shape[0]
    if not hasattr(meta, 'ncols'):
        meta.ncols = 4
    rows = int(np.ceil(nvals/meta.ncols))

    # Figure out the labels for the columns
    if meta.y_param == 'rp^2':
        colhead = "\\colhead{Transit Depth}"
    elif meta.y_param == 'rp':
        colhead = "\\colhead{$R_{\\rm p}/R_{\\rm *}$}"
    elif meta.y_param == 'fp':
        colhead = "\\colhead{Eclipse Depth}"
    else:
        colhead = f"\\colhead{{{meta.y_label}}}"

    # Begin the table
    out = "\\begin{deluxetable}{"
    # Center each column
    for i in range(meta.ncols):
        out += "CC|"
    out = out[:-1]+"}\n"
    # Give the table a caption based on the tabulated data
    if meta.y_param in ['rp', 'rp^2']:
        out += "\\tablecaption{\\texttt{Eureka!}'s Transit Spectroscopy "
        out += "Results \\label{tab:eureka_transit_spectra}}\n"
    elif meta.y_param == 'fp':
        out += "\\tablecaption{\\texttt{Eureka!}'s Eclipse Spectroscopy "
        out += "Results \\label{tab:eureka_eclipse_spectra}}\n"
    # Label each column
    out += "\\tablehead{\n"
    for i in range(meta.ncols):
        out += "\\colhead{Wavelength} & "+colhead+" &"
    out = out[:-1]+" \\\\\n"
    # Provide each column's unit
    for i in range(meta.ncols):
        if meta.x_unit == 'um':
            xunit = '$\\mu$m'
        else:
            xunit = meta.xunit
        if meta.y_label_unit == '':
            y_unit = ''
        else:
            # Trim off the leading space
            y_unit = meta.y_label_unit[1:]
            # Need to make sure to escape % with \ for LaTeX
            if (meta.y_label_unit.count(r'\%') !=
                    meta.y_label_unit.count('%')):
                y_unit = y_unit.replace('%', r'\%')
        out += "\\colhead{("+xunit+")} & \\colhead{"+y_unit+"} &"
    out = out[:-1]+"\n}\n"
    # Begin tabulating the data
    out += "\\startdata\n"
    for i in range(rows):
        for j in range(meta.ncols):
            if j == meta.ncols-1:
                # Last column, add a newline
                end = '\\\\\n'
            else:
                # Not the last column, add an ampersand
                end = ' & '

            if i+rows*j >= nvals:
                # Ran out of values - put blanks
                out += "&"+end
                continue
            line = data.iloc[i+rows*j]

            # Round values to the correct number of significant figures
            val = line[meta.y_param+'_value']*meta.y_scalar
            upper = line[meta.y_param+'_errorpos']
            lower = line[meta.y_param+'_errorneg']
            if not (np.isfinite(upper) or np.isfinite(lower)):
                nDec = 10
            else:
                nDec1, _ = roundToSigFigs(upper*meta.y_scalar)
                nDec2, _ = roundToSigFigs(lower*meta.y_scalar)
                nDec = np.nanmax([nDec1, nDec2])
                if not np.isfinite(nDec):
                    nDec = 10
                else:
                    nDec = int(nDec)
            val = roundToDec(val, nDec)
            upper = roundToDec(upper, nDec)
            lower = roundToDec(lower, nDec)

            # Wavelength
            out += f"{np.round(line['wavelength'], 2):.2f} & "
            # val^{+upper}_{-lower}
            out += f"{val}^{{+{upper}}}_{{-{lower}}}$"
            out += end

    # End the table
    out += "\\enddata\n"
    out += "\\end{deluxetable}"

    # Save the table as a txt file
    meta.tab_filename_s6_latex = meta.tab_filename_s6[:-4]+'_LaTeX.txt'
    with open(meta.tab_filename_s6_latex, 'w') as file:
        file.write(out)

    return<|MERGE_RESOLUTION|>--- conflicted
+++ resolved
@@ -431,15 +431,10 @@
 
         for key in keys:
             ind = np.where(fitted_values["Parameter"] == key)[0][0]
-<<<<<<< HEAD
-            lowers.append(fitted_values["50th"][ind]-fitted_values["16th"][ind])
-            uppers.append(fitted_values["84th"][ind]-fitted_values["50th"][ind])
-=======
             lowers.append(fitted_values["50th"][ind]
                           - fitted_values["16th"][ind])
             uppers.append(fitted_values["84th"][ind]
                           - fitted_values["50th"][ind])
->>>>>>> 7d7f7041
             medians.append(fitted_values["50th"][ind])
 
         errs = np.array([lowers, uppers])
