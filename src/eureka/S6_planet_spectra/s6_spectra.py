import numpy as np
from copy import deepcopy
import pandas as pd
from astropy import units, constants
import os
import time as time_pkg
from copy import copy
from glob import glob
import re
from matplotlib.pyplot import rcParams
import h5py
from astraeus import xarrayIO as xrio

try:
    import starry
except ModuleNotFoundError:
    # starry hasn't been installed
    pass

from .s6_meta import S6MetaClass
from . import plots_s6 as plots
from ..lib import manageevent as me
from ..lib import util, logedit, astropytable
from ..version import version


def plot_spectra(eventlabel, ecf_path=None, s5_meta=None, input_meta=None):
    '''Gathers together different wavelength fits and makes
    transmission/emission spectra.

    Parameters
    ----------
    eventlabel : str
        The unique identifier for these data.
    ecf_path : str; optional
        The absolute or relative path to where ecfs are stored.
        Defaults to None which resolves to './'.
    s5_meta : eureka.lib.readECF.MetaClass; optional
        The metadata object from Eureka!'s S5 step (if running S5
        and S6 sequentially). Defaults to None.
    input_meta : eureka.lib.readECF.MetaClass; optional
        An optional input metadata object, so you can manually edit the meta
        object without having to edit the ECF file.

    Returns
    -------
    meta : eureka.lib.readECF.MetaClass
        The metadata object with attributes added by S6.

    Notes
    -----
    History:

    - Feb 14, 2022 Taylor Bell
        Original version
    '''
    s5_meta = deepcopy(s5_meta)
    input_meta = deepcopy(input_meta)

    if input_meta is None:
        # Load Eureka! control file and store values in Event object
        ecffile = 'S6_' + eventlabel + '.ecf'
        meta = S6MetaClass(ecf_path, ecffile)
    else:
        meta = S6MetaClass(**input_meta.__dict__)

    meta.version = version
    meta.eventlabel = eventlabel
    meta.datetime = time_pkg.strftime('%Y-%m-%d')

    if s5_meta is None:
        # Locate the old MetaClass savefile, and load new ECF into
        # that old MetaClass
        s5_meta, meta.inputdir, meta.inputdir_raw = \
            me.findevent(meta, 'S5', allowFail=False)
    else:
        # Running these stages sequentially, so can safely assume
        # the path hasn't changed
        meta.inputdir = s5_meta.outputdir
        meta.inputdir_raw = meta.inputdir[len(meta.topdir):]

    meta = S6MetaClass(**me.mergeevents(meta, s5_meta).__dict__)
    meta.set_defaults()

    if not meta.allapers:
        # The user indicated in the ecf that they only want to consider one
        # aperture in which case the code will consider only the one which
        # made s5_meta. Alternatively, if S4 or S5 was run without allapers,
        # S6 will already only consider that one
        meta.spec_hw_range = [meta.spec_hw, ]
        meta.bg_hw_range = [meta.bg_hw, ]

    # Create directories for Stage 6 outputs
    meta.run_s6 = None
    for spec_hw_val in meta.spec_hw_range:
        for bg_hw_val in meta.bg_hw_range:
            if not isinstance(bg_hw_val, str):
                # Only divide if value is not a string (spectroscopic modes)
                bg_hw_val //= meta.expand
            meta.run_s6 = util.makedirectory(meta, 'S6', meta.run_s6,
                                             ap=spec_hw_val//meta.expand,
                                             bg=bg_hw_val)

    for meta.spec_hw_val in meta.spec_hw_range:
        for meta.bg_hw_val in meta.bg_hw_range:

            t0 = time_pkg.time()

            # Load in the S5 metadata used for this particular aperture pair
            meta = load_specific_s5_meta_info(meta)

            # Directory structure should not use expanded HW values
            meta.spec_hw_val //= meta.expand
            if not isinstance(meta.bg_hw_val, str):
                # Only divide if value is not a string (spectroscopic modes)
                meta.bg_hw_val //= meta.expand
            # Get the directory for Stage 6 processing outputs
            meta.outputdir = util.pathdirectory(meta, 'S6', meta.run_s6,
                                                ap=meta.spec_hw_val,
                                                bg=meta.bg_hw_val)

            # Copy existing S5 log file and resume log
            meta.s6_logname = meta.outputdir+'S6_'+meta.eventlabel+'.log'
            log = logedit.Logedit(meta.s6_logname, read=meta.s5_logname)
            log.writelog("\nStarting Stage 6: Light Curve Fitting\n")
            log.writelog(f"Eureka! Version: {meta.version}", mute=True)
            log.writelog(f"Input directory: {meta.inputdir}")
            log.writelog(f"Output directory: {meta.outputdir}")

            # Copy ecf
            log.writelog('Copying S6 control file')
            meta.copy_ecf()

            # Get the wavelength values
            meta.wave_low = np.array(meta.wave_low)
            meta.wave_hi = np.array(meta.wave_hi)
            meta.wavelengths = np.mean(np.append(meta.wave_low.reshape(1, -1),
                                       meta.wave_hi.reshape(1, -1), axis=0),
                                       axis=0)
            meta.wave_errs = (meta.wave_hi-meta.wave_low)/2

            # FINDME: For now this is assuming that the data is in units of
            # microns We should add something to S3 that notes what the units
            # of the wavelength were in the FITS file
            meta.wavelengths *= units.um.to(meta.x_unit,
                                            equivalencies=units.spectral())
            meta.wave_errs *= units.um.to(meta.x_unit,
                                          equivalencies=units.spectral())
            physical_type = str(meta.x_unit.physical_type).title()
            if physical_type == 'Length':
                physical_type = 'Wavelength'
            label_unit = meta.x_unit.name
            if label_unit == 'um':
                label_unit = r'$\mu$m'
            meta.xlabel = physical_type+' ('+label_unit+')'

            fit_methods = meta.fit_method.strip('[').strip(']').strip()
            fit_methods = fit_methods.split(',')

            zipped_vals = zip(meta.y_params, meta.y_scalars, meta.y_labels,
                              meta.y_label_units)
            for vals in zipped_vals:
                (meta.y_param, meta.y_scalar,
                 meta.y_label, meta.y_label_unit) = vals
                log.writelog(f'Plotting {meta.y_param}...')

                meta.y_param_basic = meta.y_param.split('_pl')[0]
                meta.y_param_basic = meta.y_param_basic.split('_ch')[0]
                meta.y_param_basic = meta.y_param_basic.split('^')[0]
                if meta.y_param[-2:] == '^2':
                    meta.y_param_basic += '^2'

                # Figure out which channel we're working with
                channelNumber = meta.y_param.split('_ch')[-1]
                channelNumber = channelNumber.split('_pl')[0]
                channelNumber = channelNumber.split('^')[0]
                if channelNumber.isnumeric():
                    channelNumber = int(channelNumber)
                else:
                    channelNumber = 0
                meta.channelNumber = channelNumber

                # Figure out which planet we're working with
                planetNumber = meta.y_param.split('_pl')[-1]
                planetNumber = planetNumber.split('_ch')[0]
                planetNumber = planetNumber.split('^')[0]
                if planetNumber.isnumeric():
                    planetNumber = int(planetNumber)
                else:
                    # This is a parameter that changes with planet
                    planetNumber = 0
                meta.planetNumber = planetNumber

                meta.spectrum_median = None
                meta.spectrum_err = None

                # Read in S5 fitted values
                if meta.y_param_basic == 'fn':
                    # Compute nightside flux
                    meta = compute_fn(meta, log, fit_methods)
                elif 'pc_offset' in meta.y_param:
                    # Compute phase curve offset
                    meta = compute_offset(meta, log, fit_methods)
                elif 'pc_amp' in meta.y_param:
                    # Compute phase curve amplitude
                    meta = compute_amp(meta, log, fit_methods)
                else:
                    # Just load the parameter
                    if meta.sharedp:
                        meta = parse_s5_saves(meta, log, fit_methods, 'shared')
                    else:
                        meta = parse_unshared_saves(meta, log, fit_methods)

                if ((meta.spectrum_median is None)
                        or all(x is None for x in meta.spectrum_median)):
                    # The parameter could not be found - skip it
                    continue

                # Manipulate fitted values if needed
                if meta.y_param_basic in ['rp^2', 'rprs^2']:
                    meta = compute_transit_depth(meta)
                elif meta.y_param_basic in ['1/r1', '1/r4']:
                    meta = compute_timescale(meta)

                if meta.y_label is None:
                    # Provide some default formatting
                    if meta.y_param_basic in ['rp^2', 'rprs^2']:
                        # Transit depth
                        suffix = getPlanetSuffix(meta)+getChannelSuffix(meta)
                        meta.y_label = '$(R_{\\rm p'+suffix+'}/R_{\\rm *})^2$'
                    elif meta.y_param_basic in ['rp', 'rprs']:
                        # Radius ratio
                        suffix = getPlanetSuffix(meta)+getChannelSuffix(meta)
                        meta.y_label = '$R_{\\rm p'+suffix+'}/R_{\\rm *}$'
                    elif meta.y_param_basic in ['fp', 'fpfs']:
                        # Eclipse depth
                        suffix = getPlanetSuffix(meta)+getChannelSuffix(meta)
                        meta.y_label = '$F_{\\rm p,day'+suffix+'}/F_{\\rm *}$'
                    elif meta.y_param_basic == 'fn':
                        # Nightside emission
                        suffix = getPlanetSuffix(meta)+getChannelSuffix(meta)
                        meta.y_label = ('$F_{\\rm p,night'+suffix +
                                        '}/F_{\\rm *}$')
                    elif meta.y_param_basic == 't0':
                        # Time of transit
                        suffix = getPlanetSuffix(meta)+getChannelSuffix(meta)
                        meta.y_label = '$t_{\\rm 0'+suffix+'}$'
                    elif meta.y_param_basic == 'AmpSin1':
                        # Sine amplitude
                        suffix = getPlanetSuffix(meta)+getChannelSuffix(meta)
                        meta.y_label = 'Amplitude of $\\sin(\\phi)$'+suffix
                    elif meta.y_param_basic == 'AmpSin2':
                        # Sine2 amplitude
                        suffix = getPlanetSuffix(meta)+getChannelSuffix(meta)
                        meta.y_label = 'Amplitude of $\\sin(2\\phi)$'+suffix
                    elif meta.y_param_basic == 'AmpCos1':
                        # Cosine amplitude
                        suffix = getPlanetSuffix(meta)+getChannelSuffix(meta)
                        meta.y_label = 'Amplitude of $\\cos(\\phi)$'+suffix
                    elif meta.y_param_basic == 'AmpCos2':
                        # Cosine2 amplitude
                        suffix = getPlanetSuffix(meta)+getChannelSuffix(meta)
                        meta.y_label = 'Amplitude of $\\cos(2\\phi)$'+suffix
                    elif meta.y_param_basic == 'pc_offset':
                        # Phase Curve Offset, first order
                        suffix = getPlanetSuffix(meta)+getChannelSuffix(meta)
                        meta.y_label = 'Phase Curve Offset'+suffix
                        if meta.y_label_unit is None:
                            meta.y_label_unit = '($^{\\circ}$E)'
                    elif meta.y_param_basic == 'pc_amp':
                        # Phase Curve Amplitude, first order
                        suffix = getPlanetSuffix(meta)+getChannelSuffix(meta)
                        meta.y_label = 'Phase Curve Amplitude'+suffix
                    elif meta.y_param_basic == 'pc_offset2':
                        # Phase Curve Offset, second order
                        suffix = getPlanetSuffix(meta)+getChannelSuffix(meta)
                        meta.y_label = 'Second Order Phase Curve Offset'+suffix
                        if meta.y_label_unit is None:
                            meta.y_label_unit = '($^{\\circ}$E)'
                    elif meta.y_param_basic == 'pc_amp2':
                        # Phase Curve Amplitude, second order
                        suffix = getPlanetSuffix(meta)+getChannelSuffix(meta)
                        meta.y_label = ('Second Order Phase Curve Amplitude' +
                                        suffix)
                    elif meta.y_param_basic in [f'u{i}' for i in range(1, 5)]:
                        # Limb darkening parameter
                        suffix = getChannelSuffix(meta)
                        meta.y_label = '$u_{\\rm '+meta.y_param_basic[-1]+'}$'
                        # Figure out which limb darkening law was used
                        epf_name = glob(meta.inputdir+'*.epf')[0]
                        with open(epf_name, 'r') as file:
                            for line in file.readlines():
                                if line.startswith('limb_dark'):
                                    limb_law = line.split()[1]
                        # Remove the quotation marks
                        limb_law = limb_law[1:-1]
                        if limb_law == 'kipping2013':
                            limb_law = 'Kipping (2013)'
                        meta.y_label += ' for '+limb_law+suffix
                    elif meta.y_param_basic in [f'c{i}' for i in range(0, 10)]:
                        # Polynomial in time coefficient
                        suffix = getChannelSuffix(meta)
                        meta.y_label = ('$c_{\\rm '+meta.y_param_basic[1:] +
                                        '}$'+suffix)
                    elif meta.y_param_basic in [f'r{i}' for i in range(6)]:
                        # Exponential ramp parameters
                        suffix = getChannelSuffix(meta)
                        meta.y_label = ('$r_{\\rm '+meta.y_param_basic[1:] +
                                        '}$'+suffix)
                    elif meta.y_param_basic in ['1/r1', '1/r4']:
                        # Exponential ramp timescales
                        suffix = getChannelSuffix(meta)
                        meta.y_label = ('$1/r_{\\rm '+meta.y_param_basic[-1] +
                                        '}$'+suffix)
                    else:
                        meta.y_label = meta.y_param

                if meta.y_label_unit is None:
                    if meta.y_scalar == 1e6:
                        meta.y_label_unit = ' (ppm)'
                    elif meta.y_scalar == 100:
                        meta.y_label_unit = r' (%)'
                    elif meta.y_scalar != 1:
                        meta.y_label_unit = f' * {meta.y_scalar}'
                    else:
                        meta.y_label_unit = ''
                elif meta.y_label_unit[0] != ' ':
                    # Make sure there's a leading space for proper formatting
                    meta.y_label_unit = ' '+meta.y_label_unit

                if (rcParams['text.usetex'] and
                        (meta.y_label_unit.count(r'\%') !=
                         meta.y_label_unit.count('%'))):
                    # Need to escape % with \ for LaTeX
                    meta.y_label_unit = meta.y_label_unit.replace('%', r'\%')

                # Add any units to the y label
                meta.y_label += meta.y_label_unit

                if meta.model_spectrum is not None:
                    model_x, model_y = load_model(meta, log, meta.x_unit)
                else:
                    model_x = None
                    model_y = None

                # Make the spectrum plot
                if meta.isplots_S6 >= 1:
                    plots.plot_spectrum(meta, model_x, model_y, meta.y_scalar,
                                        meta.y_label, meta.xlabel)

                # Should we also make the scale_height version of the figure?
<<<<<<< HEAD
                make_fig6301 = (meta.isplots_S6 >= 3 and meta.has_fig6301reqs
                                and meta.y_param in ['rp', 'rp^2'])
=======
                has_requirements = np.all([hasattr(meta, val) for val in
                                           ['planet_Teq', 'planet_mu',
                                            'planet_Rad', 'planet_Mass',
                                            'star_Rad', 'planet_R0']])
                make_fig6301 = (meta.isplots_S6 >= 3 and has_requirements and
                                meta.y_param[:2] == 'rp')
>>>>>>> 00c987e6
                if make_fig6301:
                    # Make spectrum plot with scale height on the 2nd y-axis
                    scale_height = compute_scale_height(meta, log)
                    plots.plot_spectrum(meta, model_x, model_y, meta.y_scalar,
                                        meta.y_label, meta.xlabel,
                                        scale_height, meta.planet_R0)

                save_table(meta, log)

            # Copy S5 text files to a single h5 file
            convert_s5_LC(meta, log)

            # make citations for current stage
            util.make_citations(meta, 6)

            # Save results
            log.writelog('Saving results')
            fname = meta.outputdir+'S6_'+meta.eventlabel+"_Meta_Save"
            me.saveevent(meta, fname, save=[])

            # Calculate total time
            total = (time_pkg.time() - t0) / 60.
            log.writelog('\nTotal time (min): ' + str(np.round(total, 2)))

            log.closelog()

    return meta


def parse_s5_saves(meta, log, fit_methods, channel_key='shared'):
    """Load in an S5 save file.

    Parameters
    ----------
    meta : eureka.lib.readECF.MetaClass
        The current meta data object.
    log : logedit.Logedit
        The open log in which notes from this step can be added.
    fit_methods : list
        The fitting methods used in S5.
    channel_key : str; optional
        A string describing the current channel (e.g. ch0),
        by default 'shared'.

    Returns
    -------
    medians
        The best-fit values from S5.
    errs
        The uncertainties from a sampling algorithm like dynesty or emcee.
    """
    if meta.y_param_basic in ['rp^2', 'rprs^2']:
        y_param = meta.y_param[:-2]
    elif meta.y_param_basic in ['1/r1', '1/r4']:
        y_param = meta.y_param[2:]
    else:
        y_param = meta.y_param

    if 'dynesty' in fit_methods:
        fitter = 'dynesty'
    elif 'emcee' in fit_methods:
        fitter = 'emcee'
    elif 'lsq' in fit_methods:
        fitter = 'lsq'
    elif 'nuts' in fit_methods:
        fitter = 'nuts'
    elif 'exoplanet' in fit_methods:
        fitter = 'exoplanet'
    else:
        raise ValueError('No recognized fitters in fit_methods = '
                         f'{fit_methods}')

    lowers = []
    uppers = []
    medians = []
    errs = []

    if fitter in ['dynesty', 'emcee', 'nuts']:
        fname = f'S5_{fitter}_fitparams_{channel_key}.csv'
        fitted_values = pd.read_csv(meta.inputdir+fname, escapechar='#',
                                    skipinitialspace=True)
        full_keys = list(fitted_values["Parameter"])

        fname = f'S5_{fitter}_samples_{channel_key}'

        temp_keys = [y_param+f'_ch{c}' if c > 0 else y_param
                     for c in range(meta.nspecchan)]
        keys = [key for key in temp_keys if key in full_keys]
        if len(keys) == 0:
            log.writelog(f'  Parameter {y_param} was not in the list of '
                         'fitted parameters which includes:\n  ['
                         + ', '.join(full_keys)+']')
            log.writelog(f'  Skipping {y_param}')
            return meta

        for key in keys:
            ind = np.where(fitted_values["Parameter"] == key)[0][0]
            lowers.append(fitted_values["50th"][ind]
                          - fitted_values["16th"][ind])
            uppers.append(fitted_values["84th"][ind]
                          - fitted_values["50th"][ind])
            medians.append(fitted_values["50th"][ind])

        errs = np.array([lowers, uppers])
        medians = np.array(medians)
    else:
        fname = f'S5_{fitter}_fitparams_{channel_key}.csv'
        fitted_values = pd.read_csv(meta.inputdir+fname, escapechar='#',
                                    skipinitialspace=True)
        full_keys = list(fitted_values["Parameter"])
        temp_keys = [y_param+f'_ch{c}' if c > 0 else y_param
                     for c in range(meta.nspecchan)]
        keys = [key for key in temp_keys if key in full_keys]
        if len(keys) == 0:
            log.writelog(f'Parameter {y_param} was not in the list of '
                         'fitted parameters which includes:\n['
                         + ', '.join(full_keys)+']')
            log.writelog(f'Skipping {y_param}')
            return meta

        medians = []
        for key in keys:
            ind = np.where(fitted_values["Parameter"] == key)[0][0]
            if "50th" in fitted_values.keys():
                medians.append(fitted_values["50th"][ind])
            else:
                medians.append(fitted_values["Mean"][ind])
        medians = np.array(medians)

        # if lsq or exoplanet, no uncertainties
        errs = np.ones((2, len(medians)))*np.nan

    meta.spectrum_median = medians
    meta.spectrum_err = errs

    return meta


def parse_unshared_saves(meta, log, fit_methods):
    """Load in the many S5 save files for an unshared fit.

    Parameters
    ----------
    meta : eureka.lib.readECF.MetaClass
        The current meta data object.
    log : logedit.Logedit
        The open log in which notes from this step can be added.
    fit_methods : list
        The fitting methods used in S5.

    Returns
    -------
    meta : eureka.lib.readECF.MetaClass
        The updated meta data object.
    """
    spectrum_median = []
    spectrum_err = []
    for channel in range(meta.nspecchan):
        ch_number = str(channel).zfill(len(str(meta.nspecchan)))
        channel_key = f'ch{ch_number}'
        try:
            meta = parse_s5_saves(meta, log, fit_methods, channel_key)
        except FileNotFoundError:
            # This channel was skipped or was all masked.
            # Insert NaNs in its place.
            spectrum_median.extend([np.nan,])
            spectrum_err.extend([[np.nan, np.nan]])
            continue
        if meta.spectrum_median is None:
            # Parameter wasn't found, so don't keep looking for it
            meta.spectrum_median = np.array([None for _ in
                                             range(meta.nspecchan)])
            meta.spectrum_err = np.array([None for _ in range(meta.nspecchan)])
            return meta
        spectrum_median.extend(meta.spectrum_median)
        spectrum_err.extend(meta.spectrum_err.T)

    meta.spectrum_median = np.array(spectrum_median)
    meta.spectrum_err = np.array(spectrum_err).T

    return meta


def compute_transit_depth(meta):
    """Convert the fitted rp values to transit depth.

    Parameters
    ----------
    meta : eureka.lib.readECF.MetaClass
        The current meta data object.

    Returns
    -------
    meta : eureka.lib.readECF.MetaClass
        The updated meta data object.
    """
    if not np.all(np.isnan(meta.spectrum_err)):
        lower = meta.spectrum_median - meta.spectrum_err[0, :]
        upper = meta.spectrum_median + meta.spectrum_err[1, :]

    meta.spectrum_median *= np.abs(meta.spectrum_median)

    if not np.all(np.isnan(meta.spectrum_err)):
        lower = meta.spectrum_median - lower*np.abs(lower)
        upper = upper*np.abs(upper) - meta.spectrum_median
        meta.spectrum_err = np.append(lower.reshape(1, -1),
                                      upper.reshape(1, -1), axis=0)

    return meta


def compute_timescale(meta):
    """Convert the fitted r1 or r4 value to a timescale.

    Parameters
    ----------
    meta : eureka.lib.readECF.MetaClass
        The current meta data object.

    Returns
    -------
    meta : eureka.lib.readECF.MetaClass
        The updated meta data object.
    """
    median = meta.spectrum_median
    if not np.all(np.isnan(meta.spectrum_err)):
        lower = meta.spectrum_err[0, :]
        upper = meta.spectrum_err[1, :]
        lower = 1/(median-lower) - 1/median
        upper = 1/median - 1/(median+upper)
        meta.spectrum_err = np.append(lower.reshape(1, -1),
                                      upper.reshape(1, -1), axis=0)
    meta.spectrum_median = 1/median

    return meta


def convert_s5_LC(meta, log):
    '''
    Loads spectroscopic light curves save files from S5 and write as
    single Xarray save file.
    '''
    event_ap_bg = (meta.eventlabel+"_ap"+str(meta.spec_hw_val)+'_bg' +
                   str(meta.bg_hw_val))

    if meta.sharedp:
        niter = 1
    else:
        niter = meta.nspecchan
    wavelengths = np.unique(meta.wavelengths)
    lc_array_setup = False
    for ch in range(niter):
        # Get the channel key
        if meta.sharedp:
            channel_key = 'shared'
        else:
            nzfill = int(np.floor(np.log10(meta.nspecchan))+1)
            channel_key = 'ch'+str(ch).zfill(nzfill)

        # Load text file
        fname = f'S5_{event_ap_bg}_Table_Save_{channel_key}.txt'
        full_fname = meta.inputdir+fname
        try:
            lc_table = astropytable.readtable(full_fname)
        except FileNotFoundError:
            # This channel was skipped or was all masked.
            # We'll insert NaNs in its place lower down.
            continue

        # Assign known values to array
        lc_table.remove_column('wavelength')
        lc_table.remove_column('bin_width')
        if not lc_array_setup:
            lc_array_setup = True
            # Record time array
            time = lc_table['time']
            lc_table.remove_column('time')
            # Get remaining column names and number
            colnames = lc_table.colnames
            n_col = len(colnames)
            n_int = len(time)
            # Create numpy array to hold data
            lc_array = np.ones((n_col, niter, n_int))*np.nan
        else:
            lc_table.remove_column('time')
        # Assign remaining values to array
        for i, col in enumerate(lc_table.itercols()):
            lc_array[i, ch] = col.value

    # Create Xarray DataArrays and dictionary
    flux_units = 'Normalized'
    wave_units = meta.wave_units
    time_units = meta.time_units
    lc_da = []
    dict = {}
    for i in range(n_col):
        lc_da.append(xrio.makeLCDA(lc_array[i], wavelengths, time, flux_units,
                                   wave_units, time_units, name=colnames[i]))
        dict[colnames[i]] = lc_da[-1]

    # Create Xarray Dataset
    ds = xrio.makeDataset(dict)
    # Write to file
    meta.lc_filename_s6 = (meta.outputdir+'S6_'+event_ap_bg + "_LC")
    xrio.writeXR(meta.lc_filename_s6, ds)
    return meta


def load_s5_saves(meta, log, fit_methods):
    if 'dynesty' in fit_methods:
        fitter = 'dynesty'
    elif 'emcee' in fit_methods:
        fitter = 'emcee'
    elif 'lsq' in fit_methods:
        fitter = 'lsq'
    # Gradient based models: nuts > exoplanet
    elif 'nuts' in fit_methods:
        fitter = 'nuts'
    elif 'exoplanet' in fit_methods:
        fitter = 'exoplanet'
    else:
        raise ValueError('No recognized fitters in fit_methods = '
                         f'{fit_methods}')
    meta.fitter = fitter

    if fitter in ['nuts', 'dynesty', 'emcee']:
        if meta.sharedp:
            niter = 1
        else:
            niter = meta.nspecchan
        samples = []
        for ch in range(niter):
            # Get the channel key
            if meta.sharedp:
                channel_key = 'shared'
            else:
                nzfill = int(np.floor(np.log10(meta.nspecchan))+1)
                channel_key = 'ch'+str(ch).zfill(nzfill)

            fname = f'S5_{fitter}_samples_{channel_key}'

            # Load HDF5 files
            full_fname = meta.inputdir+fname+'.h5'
            ds = xrio.readXR(full_fname, verbose=False)
            if ds is None:
                # Working with an old save file
                with h5py.File(full_fname, 'r') as hf:
                    sample = hf['samples'][:]
                # Need to figure out which columns are which
                fname = f'S5_{fitter}_fitparams_{channel_key}.csv'
                fitted_values = pd.read_csv(meta.inputdir+fname,
                                            escapechar='#',
                                            skipinitialspace=True)
                full_keys = np.array(fitted_values["Parameter"])
                ind = np.where(full_keys == meta.y_param)[0]
                sample = sample[:, ind].flatten()
            else:
                if meta.y_param in list(ds._variables):
                    sample = ds[meta.y_param].values
                else:
                    sample = np.zeros(1)
            samples.append(sample)
    else:
        # No samples for lsq, so just shape it as a single value
        if meta.sharedp:
            meta = parse_s5_saves(meta, log, fit_methods, 'shared')
        else:
            meta = parse_unshared_saves(meta, log, fit_methods)
        samples = np.array(meta.spectrum_median)
        if all(x is None for x in samples):
            samples = np.zeros((meta.nspecchan, 1))

    return samples


def compute_offset(meta, log, fit_methods, nsamp=1e4):
    # Save meta.y_param
    y_param = meta.y_param

    # Figure out the desired order
    orderSuffix = meta.y_param[-1]
    if not orderSuffix.isnumeric():
        # First order doesn't have a numeric suffix
        orderSuffix = '1'

    suffix = ''
    if meta.planetNumber > 0:
        suffix += f'_pl{meta.planetNumber}'
    if meta.channelNumber > 0:
        suffix += f'_ch{meta.channelNumber}'

    # Load sine amplitude
    meta.y_param = 'AmpSin'+orderSuffix+suffix
    ampsin = load_s5_saves(meta, log, fit_methods)
    if np.all(ampsin == 0):
        meta.y_param = f'Y{orderSuffix}1{suffix}'
        ampsin = -load_s5_saves(meta, log, fit_methods)
        if np.all(ampsin == 0):
            # The parameter could not be found - skip it
            log.writelog(f'  Parameter {meta.y_param} was not in the list of '
                         'fitted parameters')
            log.writelog(f'  Skipping {y_param}')
            return meta

    # Load cosine amplitude
    meta.y_param = 'AmpCos'+orderSuffix+suffix
    ampcos = load_s5_saves(meta, log, fit_methods)
    if np.all(ampcos == 0):
        meta.y_param = f'Y{orderSuffix}0{suffix}'
        ampcos = load_s5_saves(meta, log, fit_methods)
        if np.all(ampcos == 0):
            # The parameter could not be found - skip it
            log.writelog(f'  Parameter {meta.y_param} was not in the list of '
                         'fitted parameters')
            log.writelog(f'  Skipping {y_param}')
            return meta

    # Reset meta.y_param
    meta.y_param = y_param

    meta.spectrum_median = []
    meta.spectrum_err = []

    for i in range(meta.nspecchan):
        offsets = -np.arctan2(ampsin[i], ampcos[i])*180/np.pi
        if orderSuffix == '2':
            offsets /= 2
        offset = np.percentile(np.array(offsets), [16, 50, 84])[[1, 2, 0]]
        offset[1] -= offset[0]
        offset[2] = offset[0]-offset[2]
        meta.spectrum_median.append(offset[0])
        meta.spectrum_err.append(offset[1:])

    # Convert the lists to an array
    meta.spectrum_median = np.array(meta.spectrum_median)
    if meta.fitter == 'lsq':
        meta.spectrum_err = np.ones((2, meta.nspecchan))*np.nan
    else:
        meta.spectrum_err = np.array(meta.spectrum_err).T

    return meta


def compute_amp(meta, log, fit_methods):
    if (('nuts' in fit_methods or 'exoplanet' in fit_methods) and
            'sinusoid_pc' not in meta.run_myfuncs):
        return compute_amp_starry(meta, log, fit_methods)

    # Save meta.y_param
    y_param = meta.y_param

    # Figure out the desired order
    orderSuffix = meta.y_param[-1]
    if not orderSuffix.isnumeric():
        # First order doesn't have a numeric suffix
        orderSuffix = '1'

    suffix = ''
    if meta.planetNumber > 0:
        suffix += f'_pl{meta.planetNumber}'
    if meta.channelNumber > 0:
        suffix += f'_ch{meta.channelNumber}'

    # Load eclipse depth
    meta.y_param = 'fp'+suffix
    fp = load_s5_saves(meta, log, fit_methods)
    if np.all(fp == 0):
        # The parameter could not be found - skip it
        log.writelog(f'  Parameter {meta.y_param} was not in the list of '
                     'fitted parameters')
        log.writelog(f'  Skipping {y_param}')
        return meta

    # Load sine amplitude
    meta.y_param = 'AmpSin'+orderSuffix+suffix
    ampsin = load_s5_saves(meta, log, fit_methods)
    if np.all(ampsin == 0):
        meta.y_param = f'Y{orderSuffix}1{suffix}'
        ampsin = -load_s5_saves(meta, log, fit_methods)
        if np.all(ampsin == 0):
            # The parameter could not be found - skip it
            log.writelog(f'  Parameter {meta.y_param} was not in the list of '
                         'fitted parameters')
            log.writelog(f'  Skipping {y_param}')
            return meta

    # Load cosine amplitude
    meta.y_param = 'AmpCos'+orderSuffix+suffix
    ampcos = load_s5_saves(meta, log, fit_methods)
    if np.all(ampcos == 0):
        meta.y_param = f'Y{orderSuffix}0{suffix}'
        ampcos = load_s5_saves(meta, log, fit_methods)
        if np.all(ampcos == 0):
            # The parameter could not be found - skip it
            log.writelog(f'  Parameter {meta.y_param} was not in the list of '
                         'fitted parameters')
            log.writelog(f'  Skipping {y_param}')
            return meta

    # Reset meta.y_param
    meta.y_param = y_param

    meta.spectrum_median = []
    meta.spectrum_err = []

    for i in range(meta.nspecchan):
        amps = fp[i]*np.sqrt(ampcos[i]**2+ampsin[i]**2)*2
        amp = np.percentile(np.array(amps), [16, 50, 84])[[1, 2, 0]]
        amp[1] -= amp[0]
        amp[2] = amp[0]-amp[2]
        meta.spectrum_median.append(amp[0])
        meta.spectrum_err.append(amp[1:])

    # Convert the lists to an array
    meta.spectrum_median = np.array(meta.spectrum_median)
    if meta.fitter == 'lsq':
        meta.spectrum_err = np.ones((2, meta.nspecchan))*np.nan
    else:
        meta.spectrum_err = np.array(meta.spectrum_err).T

    return meta


def compute_amp_starry(meta, log, fit_methods, nsamp=1e3):
    nsamp = int(nsamp)

    # Save meta.y_param
    y_param = meta.y_param

    suffix = ''
    if meta.planetNumber > 0:
        suffix += f'_pl{meta.planetNumber}'
    if meta.channelNumber > 0:
        suffix += f'_ch{meta.channelNumber}'

    # Load eclipse depth
    meta.y_param = 'fp'+suffix
    fp = load_s5_saves(meta, log, fit_methods)
    if fp.shape[-1] == 0:
        # The parameter could not be found - skip it
        log.writelog(f'  Parameter {meta.y_param} was not in the list of '
                     'fitted parameters')
        log.writelog(f'  Skipping {y_param}')
        return meta

    nsamp = min([nsamp, len(fp[0])])
    inds = np.random.randint(0, len(fp[0]), nsamp)

    class temp_class:
        def __init__(self):
            pass

    # Load map parameters
    if y_param[-1].isnumeric():
        ydeg = int(y_param[-1])
    else:
        ydeg = 1
    temp = temp_class()
    ell = ydeg
    for m in range(-ell, ell+1):
        meta.y_param = f'Y{ell}{m}{suffix}'
        val = load_s5_saves(meta, log, fit_methods)
        if val.shape[-1] != 0:
            setattr(temp, f'Y{ell}{m}{suffix}', val[:, inds])

    # Reset meta.y_param
    meta.y_param = y_param

    # If no parameters could not be found - skip it
    if len(temp.__dict__.keys()) == 0:
        log.writelog('  No Ylm parameters were found...')
        log.writelog(f'  Skipping {y_param}')
        return meta

    meta.spectrum_median = []
    meta.spectrum_err = []

    planet_map = starry.Map(ydeg=ydeg, nw=nsamp)
    planet_map2 = starry.Map(ydeg=ydeg, nw=nsamp)
    for i in range(meta.nspecchan):
        inds = np.random.randint(0, len(fp[i]), nsamp)
        ell = ydeg
        for m in range(-ell, ell+1):
            if hasattr(temp, f'Y{ell}{m}{suffix}'):
                planet_map[ell, m, :] = getattr(temp, f'Y{ell}{m}{suffix}')[i]
                planet_map2[ell, m, :] = getattr(temp, f'Y{ell}{m}{suffix}')[i]
        planet_map.amp = fp[i][inds]/planet_map2.flux(theta=0)[0]

        theta = np.linspace(0, 359, 360)
        fluxes = np.array(planet_map.flux(theta=theta).eval())
        min_fluxes = np.min(fluxes, axis=0)
        max_fluxes = np.max(fluxes, axis=0)
        amps = (max_fluxes-min_fluxes)
        amp = np.percentile(amps, [16, 50, 84])[[1, 2, 0]]
        amp[1] -= amp[0]
        amp[2] = amp[0]-amp[2]
        meta.spectrum_median.append(amp[0])
        meta.spectrum_err.append(amp[1:])

    # Convert the lists to an array
    meta.spectrum_median = np.array(meta.spectrum_median)
    if meta.fitter == 'lsq':
        meta.spectrum_err = np.ones((2, meta.nspecchan))*np.nan
    else:
        meta.spectrum_err = np.array(meta.spectrum_err).T

    return meta


def compute_fn(meta, log, fit_methods):
    if (('nuts' in fit_methods or 'exoplanet' in fit_methods) and
            'sinusoid_pc' not in meta.run_myfuncs):
        return compute_fn_starry(meta, log, fit_methods)
    elif ('quasilambert_pc' in meta.run_myfuncs):
        meta.spectrum_median = np.zeros(meta.nspecchan)
        meta.spectrum_err = np.ones((2, meta.nspecchan))*np.nan
        return meta

    # Save meta.y_param
    y_param = meta.y_param

    suffix = ''
    if meta.planetNumber > 0:
        suffix += f'_pl{meta.planetNumber}'
    if meta.channelNumber > 0:
        suffix += f'_ch{meta.channelNumber}'

    # Load eclipse depth
    meta.y_param = 'fp'+suffix
    fp = load_s5_saves(meta, log, fit_methods)
    if np.all(fp == 0):
        # The parameter could not be found - try fpfs
        meta.y_param = 'fpfs'+suffix
        fp = load_s5_saves(meta, log, fit_methods)
        if np.all(fp == 0):
            log.writelog('  Planet flux (fp or fpfs) was not in the list of '
                         'fitted parameters')
            log.writelog(f'  Skipping {y_param}')
            return meta

    # Load cosine amplitude
    meta.y_param = 'AmpCos1'+suffix
    ampcos = load_s5_saves(meta, log, fit_methods)
    if np.all(ampcos == 0):
        # FINDME: The following only works if the model does not include any
        # terms other than Y10, Y11, Y20, Y22 (or other higher order terms
        # which evaluate to zero at the anti-stellar point). In general, should
        # use the compute_fp function.
        # FINDME: This is also not the nightside flux for starry models - just
        # the anti-stellar point flux. Really do need to use compute_fp instead
        meta.y_param = 'Y10'+suffix
        ampcos = load_s5_saves(meta, log, fit_methods)
        if np.all(ampcos == 0):
            # The parameter could not be found - skip it
            log.writelog(f'  Parameter {meta.y_param} was not in the list of '
                         'fitted parameters')
            log.writelog(f'  Skipping {y_param}')
            return meta

    # Reset meta.y_param
    meta.y_param = y_param

    meta.spectrum_median = []
    meta.spectrum_err = []

    for i in range(meta.nspecchan):
        fluxes = fp[i]*(1-2*ampcos[i])
        flux = np.percentile(np.array(fluxes), [16, 50, 84])[[1, 2, 0]]
        flux[1] -= flux[0]
        flux[2] = flux[0]-flux[2]
        meta.spectrum_median.append(flux[0])
        meta.spectrum_err.append(flux[1:])

    # Convert the lists to an array
    meta.spectrum_median = np.array(meta.spectrum_median)
    if meta.fitter == 'lsq':
        meta.spectrum_err = np.ones((2, meta.nspecchan))*np.nan
    else:
        meta.spectrum_err = np.array(meta.spectrum_err).T

    return meta


def compute_fn_starry(meta, log, fit_methods, nsamp=1e3):
    nsamp = int(nsamp)

    # Save meta.y_param
    y_param = meta.y_param

    suffix = ''
    if meta.planetNumber > 0:
        suffix += f'_pl{meta.planetNumber}'
    if meta.channelNumber > 0:
        suffix += f'_ch{meta.channelNumber}'

    # Load eclipse depth
    meta.y_param = 'fp'+suffix
    fp = load_s5_saves(meta, log, fit_methods)
    if fp.shape[-1] == 0:
        # The parameter could not be found - try fpfs
        meta.y_param = 'fpfs'+suffix
        fp = load_s5_saves(meta, log, fit_methods)
        if fp.shape[-1] == 0:
            log.writelog('  Planet flux (fp or fpfs) was not in the list of '
                         'fitted parameters')
            log.writelog(f'  Skipping {y_param}')
            return meta

    nsamp = min([nsamp, len(fp[0])])
    inds = np.random.randint(0, len(fp[0]), nsamp)

    class temp_class:
        def __init__(self):
            pass

    # Load map parameters
    temp = temp_class()
    for ell in range(1, meta.ydeg+1):
        for m in range(-ell, ell+1):
            meta.y_param = f'Y{ell}{m}{suffix}'
            val = load_s5_saves(meta, log, fit_methods)
            if val.shape[-1] != 0:
                setattr(temp, f'Y{ell}{m}{suffix}', val[:, inds])

    # Reset meta.y_param
    meta.y_param = y_param

    # If no parameters could not be found - skip it
    if len(temp.__dict__.keys()) == 0:
        log.writelog('  No Ylm parameters were found...')
        log.writelog(f'  Skipping {y_param}')
        return meta

    meta.spectrum_median = []
    meta.spectrum_err = []

    planet_map = starry.Map(ydeg=meta.ydeg, nw=nsamp)
    planet_map2 = starry.Map(ydeg=meta.ydeg, nw=nsamp)
    for i in range(meta.nspecchan):
        inds = np.random.randint(0, len(fp[i]), nsamp)
        for ell in range(1, meta.ydeg+1):
            for m in range(-ell, ell+1):
                if hasattr(temp, f'Y{ell}{m}{suffix}'):
                    planet_map[ell, m, :] = getattr(temp,
                                                    f'Y{ell}{m}{suffix}')[i]
                    planet_map2[ell, m, :] = getattr(temp,
                                                     f'Y{ell}{m}{suffix}')[i]
        planet_map.amp = fp[i][inds]/planet_map2.flux(theta=0)[0]

        fluxes = planet_map.flux(theta=180)[0].eval()
        flux = np.percentile(np.array(fluxes), [16, 50, 84])[[1, 2, 0]]
        flux[1] -= flux[0]
        flux[2] = flux[0]-flux[2]
        meta.spectrum_median.append(flux[0])
        meta.spectrum_err.append(flux[1:])

    # Convert the lists to an array
    meta.spectrum_median = np.array(meta.spectrum_median)
    if meta.fitter == 'lsq':
        meta.spectrum_err = np.ones((2, meta.nspecchan))*np.nan
    else:
        meta.spectrum_err = np.array(meta.spectrum_err).T

    return meta


def compute_scale_height(meta, log):
    """Compute the atmospheric scale height for a planet.

    Parameters
    ----------
    meta : eureka.lib.readECF.MetaClass
        The current meta data object.
    log : logedit.Logedit
        The open log in which notes from this step can be added.

    Returns
    -------
    meta : eureka.lib.readECF.MetaClass
        The updated meta data object.
    """
    if meta.planet_Rad is None:
        meta.planet_Rad = meta.spectrum_median
        if meta.y_param_basic in ['rp^2', 'rprs^2']:
            meta.planet_Rad = np.sqrt(meta.planet_Rad)
        meta.planet_Rad = np.nanmean(meta.planet_Rad)
        meta.planet_Rad *= (meta.star_Rad*constants.R_sun /
                            constants.R_jup).si.value
    if meta.planet_R0 is not None:
        meta.planet_R0 *= (constants.R_jup/(meta.star_Rad *
                                            constants.R_sun)).si.value
    meta.planet_g = ((constants.G*meta.planet_Mass*constants.M_jup) /
                     (meta.planet_Rad*constants.R_jup)**2).si.value
    log.writelog(f'  Calculated g={np.round(meta.planet_g,2)} m/s^2 '
                 f'with Rp={np.round(meta.planet_Rad, 2)} R_jup '
                 f'and Mp={meta.planet_Mass} M_jup')
    scale_height = (constants.k_B*(meta.planet_Teq*units.K) /
                    ((meta.planet_mu*units.u) *
                     (meta.planet_g*units.m/units.s**2)))
    scale_height = scale_height.si.to('km')
    log.writelog(f'  Calculated H={np.round(scale_height,2)} with '
                 f'g={np.round(meta.planet_g, 2)} m/s^2, '
                 f'Teq={meta.planet_Teq} K, and '
                 f'mu={meta.planet_mu} u')
    scale_height /= meta.star_Rad*constants.R_sun
    scale_height = scale_height.si.value

    return scale_height


def load_specific_s5_meta_info(meta):
    """Load in the MetaClass object from the particular aperture pair being
    used.

    Parameters
    ----------
    meta : eureka.lib.readECF.MetaClass
        The current meta data object.

    Returns
    -------
    meta : eureka.lib.readECF.MetaClass
        The current meta data object with values from earlier stages.
    """
    inputdir = os.sep.join(meta.inputdir.split(os.sep)[:-2]) + os.sep
    # Get directory containing S5 outputs for this aperture pair
    if not isinstance(meta.bg_hw, str):
        # Only divide if value is not a string (spectroscopic modes)
        bg_hw = meta.bg_hw//meta.expand
    else:
        bg_hw = meta.bg_hw
    inputdir += f'ap{meta.spec_hw//meta.expand}_bg{bg_hw}'+os.sep
    # Locate the old MetaClass savefile, and load new ECF into
    # that old MetaClass
    meta.inputdir = inputdir
    s5_meta, meta.inputdir, meta.inputdir_raw = \
        me.findevent(meta, 'S5', allowFail=False)
    # Merge S6 meta into old S5 meta
    meta = S6MetaClass(**me.mergeevents(meta, s5_meta).__dict__)

    return meta


def load_model(meta, log, x_unit):
    """Load in a model to plot above/below the fitted data.

    Parameters
    ----------
    meta : eureka.lib.readECF.MetaClass
        The current meta data object.
    log : logedit.Logedit
        The open log in which notes from this step can be added.
    x_unit : str
        The astropy.units unit that will be used in the plot.

    Returns
    -------
    meta : eureka.lib.readECF.MetaClass
        The updated meta data object.

    Raises
    ------
    AssertionError
        Unknown conversion between y_param and model_y_param.
    """
    if meta.model_y_param != meta.y_param:
        # Need to make sure this model is relevant for this current plot
        model_y_param = copy(meta.model_y_param)
        y_param = copy(meta.y_param)
        # Strip off any unimportant characters
        for key in ['(', ')', '^2', '{', '}', '[', ']']:
            model_y_param = model_y_param.replace(key, '')
            y_param = y_param.replace(key, '')
        if model_y_param != y_param:
            # This model is not relevant for this plot, so skipping it
            log.writelog(f'The model_y_param ({meta.model_y_param}) does not '
                         f'match the current y_param ({meta.y_param}), so not '
                         'using the model for this plot')
            return None, None

    model_path = os.path.join(meta.topdir, *meta.model_spectrum.split(os.sep))
    model_x, model_y = np.loadtxt(model_path, delimiter=meta.model_delimiter).T
    # Convert model_x_unit to x_unit if needed
    model_x_unit = getattr(units, meta.model_x_unit)
    model_x_unit = model_x_unit.to(x_unit, equivalencies=units.spectral())
    model_x *= model_x_unit
    # Figure out if model needs to be converted to Rp/Rs
    sqrt_model = ((meta.model_y_param[:2] == 'rp'
                   and meta.model_y_param[-2:] == '^2')
                  and meta.model_y_param != meta.y_param)
    # Figure out if model needs to be converted to (Rp/Rs)^2
    sq_model = ((meta.model_y_param[:2] == 'rp'
                 and meta.model_y_param[-2:] != '^2')
                and meta.model_y_param != meta.y_param)
    if sqrt_model:
        model_y = np.sqrt(model_y)
    elif sq_model:
        model_y *= model_y
    elif meta.model_y_param != meta.y_param:
        raise AssertionError('Unknown conversion between y_param '
                             f'{meta.y_param} and model_y_param '
                             f'{meta.model_y_param}')

    # Convert the model y-units if needed to match the data
    # y-units requested
    if meta.model_y_scalar != 1:
        model_y *= meta.model_y_scalar

    return model_x, model_y*meta.y_scalar


def save_table(meta, log):
    """Clean y_param for filenames and save the table of values.

    Also calls transit_latex_table().

    Parameters
    ----------
    meta : eureka.lib.readECF.MetaClass
        The current meta data object.
    log : logedit.Logedit
        The open log in which notes from this step can be added.
    """
    log.writelog('  Saving results as an astropy table')

    event_ap_bg = (meta.eventlabel+"_ap"+str(meta.spec_hw_val)+'_bg' +
                   str(meta.bg_hw_val))
    clean_y_param = re.sub(r"[/\\?%*:|\"<>\x7F\x00-\x1F]", "-", meta.y_param)
    meta.tab_filename_s6 = (meta.outputdir+'S6_'+event_ap_bg+'_' +
                            clean_y_param+"_Table_Save.txt")
    wavelengths = np.mean(np.append(meta.wave_low.reshape(1, -1),
                                    meta.wave_hi.reshape(1, -1),
                                    axis=0), axis=0)
    wave_errs = (meta.wave_hi-meta.wave_low)/2
    # Trim repeated wavelengths for multwhite fits
    if len(set(wavelengths)) == 1:
        wavelengths = wavelengths[0]
        wave_errs = wave_errs[0]
    astropytable.savetable_S6(meta.tab_filename_s6, meta.y_param, wavelengths,
                              wave_errs, meta.spectrum_median,
                              meta.spectrum_err)

    transit_latex_table(meta, log)

    return


def roundToSigFigs(x, sigFigs=2):
    """Round a value to a requested number of significant figures.

    Parameters
    ----------
    x : numerical type
        A float or int to be rounded.
    sigFigs : int; optional
        The number of significant figures desired, by default 2.

    Returns
    -------
    nDec : int
        The number of decimals corresponding to sigFigs where nDec = -1 for
        a value rounded to the ten's place (e.g. 101 -> 100 if nDec = -1).
    output : str
        x formatted as a string with the requested number of significant
        figures.

    Notes
    -----
    History:

    - 2022-08-22, Taylor J Bell
        Imported code written for SPCA, and optimized for Python3.
    """
    if not np.isfinite(x) or not np.isfinite(np.log10(np.abs(x))):
        return np.nan, ""
    elif not np.isfinite(sigFigs):
        return 10, str(np.round(x, 10))

    nDec = -int(np.floor(np.log10(np.abs(x))))+sigFigs-1
    rounded = np.round(x, nDec)
    if nDec <= 0:
        # format this as an integer
        return nDec, f"{rounded:g}"
    else:
        # format this as a float
        return nDec, f"{rounded:.{nDec}f}"


def roundToDec(x, nDec=2):
    """Round a value to a requested number of decimals.

    Parameters
    ----------
    x : numerical type
        A float or int to be rounded.
    nDec : int
        The number of decimals desired, by default 2.

    Returns
    -------
    output : str
        x formatted as a string with the requested number of decimals.

    Notes
    -----
    History:

    - 2022-08-22, Taylor J Bell
        Imported code written for SPCA, and optimized for Python3.
    """
    if not np.isfinite(nDec):
        return str(x)

    if isinstance(nDec, float):
        nDec = int(np.round(nDec))

    rounded = np.round(x, nDec)
    if nDec <= 0:
        # format this as an integer
        return f"{rounded:g}"
    else:
        # format this as a float
        return f"{rounded:.{nDec}f}"


def transit_latex_table(meta, log):
    """Write a nicely formatted LaTeX table for each plotted value.

    Parameters
    ----------
    meta : eureka.lib.readECF.MetaClass
        The current meta data object.
    log : logedit.Logedit
        The open log in which notes from this step can be added.
    """
    log.writelog('  Saving results as a LaTeX table')

    data = pd.read_csv(meta.tab_filename_s6, comment='#',
                       delim_whitespace=True)

    # Figure out the number of rows and columns in the table
    nvals = data.shape[0]
    rows = int(np.ceil(nvals/meta.ncols))

    # Figure out the labels for the columns
    if meta.y_param_basic in ['rp^2', 'rprs^2']:
        suffix = getPlanetSuffix(meta)+getChannelSuffix(meta)
        colhead = '\\colhead{Transit Depth'+suffix+'}'
    elif meta.y_param_basic in ['rp', 'rprs']:
        suffix = getPlanetSuffix(meta)+getChannelSuffix(meta)
        colhead = '\\colhead{$R_{\\rm p}/R_{\\rm *}$'+suffix+'}'
    elif meta.y_param_basic in ['fp', 'fpfs']:
        suffix = getPlanetSuffix(meta)+getChannelSuffix(meta)
        colhead = '\\colhead{Eclipse Depth'+suffix+'}'
    elif meta.y_param_basic in ['fn']:
        suffix = getPlanetSuffix(meta)+getChannelSuffix(meta)
        colhead = '\\colhead{Nightside Flux'+suffix+'}'
    else:
        colhead = f"\\colhead{{{meta.y_label}}}"

    # Begin the table
    out = "\\begin{deluxetable}{"
    # Center each column
    for i in range(meta.ncols):
        out += "CC|"
    out = out[:-1]+"}\n"
    # Give the table a caption based on the tabulated data
    if meta.y_param_basic in ['rp', 'rp^2', 'rprs', 'rprs^2']:
        out += "\\tablecaption{\\texttt{Eureka!}'s Transit Spectroscopy "
        out += "Results \\label{tab:eureka_transit_spectra}}\n"
    elif meta.y_param_basic in ['fp', 'fpfs']:
        out += "\\tablecaption{\\texttt{Eureka!}'s Eclipse Spectroscopy "
        out += "Results \\label{tab:eureka_eclipse_spectra}}\n"
    # Label each column
    out += "\\tablehead{\n"
    for i in range(meta.ncols):
        out += "\\colhead{Wavelength} & "+colhead+" &"
    out = out[:-1]+" \\\\\n"
    # Provide each column's unit
    for i in range(meta.ncols):
        if meta.x_unit == 'um':
            xunit = '$\\mu$m'
        else:
            xunit = meta.xunit
        if meta.y_label_unit == '':
            y_unit = ''
        else:
            # Trim off the leading space
            y_unit = meta.y_label_unit[1:]
            # Need to make sure to escape % with \ for LaTeX
            if (meta.y_label_unit.count(r'\%') !=
                    meta.y_label_unit.count('%')):
                y_unit = y_unit.replace('%', r'\%')
        out += "\\colhead{("+xunit+")} & \\colhead{"+y_unit+"} &"
    out = out[:-1]+"\n}\n"
    # Begin tabulating the data
    out += "\\startdata\n"
    for i in range(rows):
        for j in range(meta.ncols):
            if j == meta.ncols-1:
                # Last column, add a newline
                end = '\\\\\n'
            else:
                # Not the last column, add an ampersand
                end = ' & '

            if i+rows*j >= nvals:
                # Ran out of values - put blanks
                out += "&"+end
                continue
            line = data.iloc[i+rows*j]

            # Round values to the correct number of significant figures
            val = line[meta.y_param+'_value']*meta.y_scalar
            upper = line[meta.y_param+'_errorpos']
            lower = line[meta.y_param+'_errorneg']
            if not (np.isfinite(upper) or np.isfinite(lower)):
                nDec = 10
            else:
                nDec1, _ = roundToSigFigs(upper*meta.y_scalar)
                nDec2, _ = roundToSigFigs(lower*meta.y_scalar)
                nDec = np.nanmax([nDec1, nDec2])
                if not np.isfinite(nDec):
                    nDec = 10
                else:
                    nDec = int(nDec)
            val = roundToDec(val, nDec)
            upper = roundToDec(upper, nDec)
            lower = roundToDec(lower, nDec)

            # Wavelength
            out += f"{np.round(line['wavelength'], 2):.2f} & "
            # val^{+upper}_{-lower}
            out += f"{val}^{{+{upper}}}_{{-{lower}}}$"
            out += end

    # End the table
    out += "\\enddata\n"
    out += "\\end{deluxetable}"

    # Save the table as a txt file
    meta.tab_filename_s6_latex = meta.tab_filename_s6[:-4]+'_LaTeX.txt'
    with open(meta.tab_filename_s6_latex, 'w') as file:
        file.write(out)

    return


def getPlanetSuffix(meta):
    suffix = ''
    if meta.planetNumber > 0:
        suffix += f', pl{meta.planetNumber}'
    return suffix


def getChannelSuffix(meta):
    suffix = ''
    if meta.channelNumber > 0:
        suffix += f', ch{meta.channelNumber}'
    return suffix<|MERGE_RESOLUTION|>--- conflicted
+++ resolved
@@ -349,17 +349,8 @@
                                         meta.y_label, meta.xlabel)
 
                 # Should we also make the scale_height version of the figure?
-<<<<<<< HEAD
                 make_fig6301 = (meta.isplots_S6 >= 3 and meta.has_fig6301reqs
-                                and meta.y_param in ['rp', 'rp^2'])
-=======
-                has_requirements = np.all([hasattr(meta, val) for val in
-                                           ['planet_Teq', 'planet_mu',
-                                            'planet_Rad', 'planet_Mass',
-                                            'star_Rad', 'planet_R0']])
-                make_fig6301 = (meta.isplots_S6 >= 3 and has_requirements and
-                                meta.y_param[:2] == 'rp')
->>>>>>> 00c987e6
+                                and meta.y_param[:2] == 'rp')
                 if make_fig6301:
                     # Make spectrum plot with scale height on the 2nd y-axis
                     scale_height = compute_scale_height(meta, log)
