--- conflicted
+++ resolved
@@ -281,12 +281,7 @@
         plt.semilogy(data.stdspec.x.values, stdspec[n], '-', color='C1',
                      label='Standard Spec')
         plt.errorbar(data.stdspec.x.values, optspec[n], yerr=opterr[n],
-<<<<<<< HEAD
-                     fmt='-', color='C2', ecolor='C2',
-                     label='Optimal Spec')
-=======
                      fmt='-', color='C2', ecolor='C2', label='Optimal Spec')
->>>>>>> d0f67d50
     else:
         norders = len(meta.orders)
         for j in range(norders):
