--- conflicted
+++ resolved
@@ -435,7 +435,12 @@
                     # Compute the median frame 
                     # and position of first centroid guess 
                     # for mgmc method
-                    if meta.centroid_method == 'mgmc':
+                    if (hasattr(meta, 'ctr_guess') and
+                            meta.ctr_guess is not None):
+                        guess = np.array(meta.ctr_guess)[::-1]
+                        trim = np.array([meta.ywindow[0], meta.xwindow[0]])
+                        position = guess - trim
+                    elif meta.centroid_method == 'mgmc':
                         position, extra = \
                             centerdriver.centerdriver('mgmc_pri', 
                                                       data.flux.values, 
@@ -443,14 +448,9 @@
                                                       radius=None, size=None, 
                                                       meta=meta)
 
-<<<<<<< HEAD
                     # for loop for integrations
                     for i in tqdm(range(len(data.time)), 
-                                  desc='Looping over Integrations'):
-=======
-                    for i in tqdm(range(len(data.time)),
                                   desc='  Looping over Integrations'):
->>>>>>> 847822cb
                         if (meta.isplots_S3 >= 3
                                 and meta.oneoverf_corr is not None):
                             # save current flux into an array for
@@ -458,11 +458,12 @@
                             flux_w_oneoverf = np.copy(data.flux.values[i])
 
                         # Determine centroid position
-<<<<<<< HEAD
                         # We do this twice. First a coarse estimation,
                         # then a more precise one.
                         # Use the center of the frame as an initial guess
-                        if meta.centroid_method == 'fgc':
+                        if (meta.centroid_method == 'fgc' and 
+                                (not hasattr(meta, 'ctr_guess') or
+                                 meta.ctr_guess is None)):
                             centroid_guess = [data.flux.shape[1]//2, 
                                               data.flux.shape[2]//2]
                             # Do a 2D gaussian fit to the whole frame
@@ -477,32 +478,6 @@
                                                           expand=1.0, psf=None,
                                                           psfctr=None, i=i, 
                                                           m=m, meta=meta)
-=======
-                        if (not hasattr(meta, 'ctr_guess') or
-                                meta.ctr_guess is None):
-                            # If meta.ctr_guess is None, first do a coarse
-                            # centroiding using the center of the frame as an
-                            # initial guess
-                            centroid_guess = [data.flux.shape[1]//2,
-                                              data.flux.shape[2]//2]
-                            # Do a 2D gaussian fit to the whole frame
-                            position, extra = \
-                                centerdriver.centerdriver('fgc',
-                                                          data.flux.values[i],
-                                                          centroid_guess,
-                                                          0, 0, 0,
-                                                          mask=None, uncd=None,
-                                                          fitbg=1,
-                                                          maskstar=True,
-                                                          expand=1.0, psf=None,
-                                                          psfctr=None,
-                                                          i=i, m=m,
-                                                          meta=meta)
-                        else:
-                            guess = np.array(meta.ctr_guess)[::-1]
-                            trim = np.array([meta.ywindow[0], meta.xwindow[0]])
-                            position = guess - trim
->>>>>>> 847822cb
 
                         if meta.oneoverf_corr is not None:
                             # Correct for 1/f
