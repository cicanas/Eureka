import numpy as np
from astropy.io import fits
import astraeus.xarrayIO as xrio
from . import background
try:
    from jwst import datamodels
except ImportError:
    print('WARNING: Unable to load the jwst package. As a result, the MIRI '
          'wavelength solution will not be able to be calculated in Stage 3.')
from . import nircam
from ..lib.util import read_time


def read(filename, data, meta, log):
    '''Reads single FITS file from JWST's MIRI instrument.

    Parameters
    ----------
    filename : str
        Single filename to read.
    data : Xarray Dataset
        The Dataset object in which the fits data will stored.
    meta : eureka.lib.readECF.MetaClass
        The metadata object.
    log : logedit.Logedit
        The current log.

    Returns
    -------
    data : Xarray Dataset
        The updated Dataset object with the fits data stored inside.
    meta : eureka.lib.readECF.MetaClass
        The metadata object.
    log : logedit.Logedit
        The current log.

    Notes
    -----
    History:

    - Nov 2012 Kevin Stevenson
        Initial Version
    - May 2021  Kevin Stevenson
        Updated for NIRCam
    - Jun 2021  Taylor Bell
        Updated docs for MIRI
    - Jun 2021  Sebastian Zieba
        Updated for MIRI
    - Apr 2022  Sebastian Zieba
        Updated wavelength array
    - Apr 21, 2022 Kevin Stevenson
        Convert to using Xarray Dataset
    '''
    hdulist = fits.open(filename)

    # Load main and science headers
    data.attrs['filename'] = filename
    data.attrs['mhdr'] = hdulist[0].header
    data.attrs['shdr'] = hdulist['SCI', 1].header
    try:
        data.attrs['intstart'] = data.attrs['mhdr']['INTSTART']-1
    except:
        data.attrs['intstart'] = 0
    try:
        data.attrs['intend'] = data.attrs['mhdr']['INTEND']
    except:
        data.attrs['intend'] = (data.attrs['intstart'] +
                                data.attrs['mhdr']['NINTS'])

    sci = hdulist['SCI', 1].data
    err = hdulist['ERR', 1].data
    dq = hdulist['DQ', 1].data
    v0 = hdulist['VAR_RNOISE', 1].data

    if data.attrs['mhdr']['EXP_TYPE'] == 'MIR_IMAGE':
        # Working on photometry data
<<<<<<< HEAD
        meta.photometry = True  # Photometry for MIRI not implemented yet.
=======
        meta.photometry = True
>>>>>>> 5a999f74
        # The DISPAXIS argument does not exist in the header of the photometry
        # data. Added it here so that code in other sections doesn't have to
        # be changed
        data.attrs['shdr']['DISPAXIS'] = 1

        # FINDME: make this better for all filters
        if hdulist[0].header['FILTER'] == 'F560W':
            meta.phot_wave = 5.60
        elif hdulist[0].header['FILTER'] == 'F770W':
            meta.phot_wave = 7.70
        elif hdulist[0].header['FILTER'] == 'F1000W':
            meta.phot_wave = 10.00
        elif hdulist[0].header['FILTER'] == 'F1130W':
            meta.phot_wave = 11.30
        elif hdulist[0].header['FILTER'] == 'F1280W':
            meta.phot_wave = 12.80
        elif hdulist[0].header['FILTER'] == 'F1500W':
            meta.phot_wave = 15.00
        elif hdulist[0].header['FILTER'] == 'F1800W':
            meta.phot_wave = 18.00
        elif hdulist[0].header['FILTER'] == 'F2100W':
            meta.phot_wave = 21.00
        elif (hdulist[0].header['FILTER'] == 'F2550W' or
              hdulist[0].header['FILTER'] == 'F2550WR'):
            meta.phot_wave = 25.50
        
        wave_1d = np.ones_like(sci[0, 0]) * meta.phot_wave
    else:
        meta.photometry = False

        # If wavelengths are all zero or missing --> use jwst to get
        # wavelengths. Otherwise use the wavelength array from the header
        try:
            hdulist['WAVELENGTH', 1]
            wl_missing = False
        except:
            if meta.firstFile:
                log.writelog('  WAVELENGTH extension not found, using '
                             'miri.wave_MIRI_jwst function instead.')
            wl_missing = True

        if wl_missing or np.all(hdulist['WAVELENGTH', 1].data == 0):
            wave_2d = wave_MIRI_jwst(filename, meta, log)
        else:
            wave_2d = hdulist['WAVELENGTH', 1].data
    
    # Record integration mid-times in BMJD_TDB
    int_times = hdulist['INT_TIMES', 1].data
    if (hasattr(meta, 'time_file') and meta.time_file is not None):
        time = read_time(meta, data, log)
    elif len(int_times['int_mid_BJD_TDB']) == 0:
        if meta.firstFile:
            log.writelog('  WARNING: The timestamps for the simulated MIRI '
                         'data are currently hardcoded because they are not '
                         'in the .fits files themselves')
        if ('WASP_80b' in data.attrs['filename']
                and 'transit' in data.attrs['filename']):
            # Time array for WASP-80b MIRISIM transit observations
            # Assuming transit near August 1, 2022
            phase_i = 0.95434
            phase_f = 1.032726
            t0 = 2456487.425006
            per = 3.06785234
            time_i = phase_i*per+t0
            while np.abs(time_i-2459792.54237) > per:
                time_i += per
            time_f = phase_f*per+t0
            while time_f < time_i:
                time_f += per
            time = np.linspace(time_i, time_f, 4507,
                               endpoint=True)[data.attrs['intstart']:
                                              data.attrs['intend']-1]
        elif ('WASP_80b' in data.attrs['filename']
              and 'eclipse' in data.attrs['filename']):
            # Time array for WASP-80b MIRISIM eclipse observations
            # Assuming eclipse near August 1, 2022
            phase_i = 0.45434
            phase_f = 0.532725929856498
            t0 = 2456487.425006
            per = 3.06785234
            time_i = phase_i*per+t0
            while np.abs(time_i-2459792.54237) > per:
                time_i += per
            time_f = phase_f*per+t0
            while time_f < time_i:
                time_f += per
            time = np.linspace(time_i, time_f, 4506,
                               endpoint=True)[data.attrs['intstart']:
                                              data.attrs['intend']-1]
        elif 'new_drift' in data.attrs['filename']:
            # Time array for the newest MIRISIM observations
            time = np.linspace(0, 47.712*(1849)/3600/24, 1849,
                               endpoint=True)[data.attrs['intstart']:
                                              data.attrs['intend']-1]
        elif data.attrs['mhdr']['EFFINTTM'] == 10.3376:
            # There is no time information in the old simulated MIRI data
            # As a placeholder, I am creating timestamps indentical to the
            # ones in STSci-SimDataJWST/MIRI/Ancillary_files/times.dat.txt
            # converted to days
            time = np.linspace(0, 17356.28742796742/3600/24, 1680,
                               endpoint=True)[data.attrs['intstart']:
                                              data.attrs['intend']]
        elif data.attrs['mhdr']['EFFINTTM'] == 47.712:
            # A new manually created time array for the new MIRI simulations
            # Need to subtract an extra 1 from intend for these data
            time = np.linspace(0, 47.712*(42*44-1)/3600/24, 42*44,
                               endpoint=True)[data.attrs['intstart']:
                                              data.attrs['intend']-1]
        else:
            if meta.firstFile:
                log.writelog('  Eureka does not currently know how to '
                             'generate the time array for these '
                             'simulations. Using integer number instead.')
            time = np.arange(data.attrs['intstart'], data.attrs['intend'])
    else:
        time = int_times['int_mid_BJD_TDB']

    # Record units
    flux_units = data.attrs['shdr']['BUNIT']
    time_units = 'BMJD_TDB'
    wave_units = 'microns'

    # MIRI appears to be rotated by 90° compared to NIRCam, so rotating arrays
    # to allow the re-use of NIRCam code. Having wavelengths increase from
    # left to right on the rotated frame makes life easier
    if data.attrs['shdr']['DISPAXIS'] == 2:
        sci = np.swapaxes(sci, 1, 2)[:, :, ::-1]
        err = np.swapaxes(err, 1, 2)[:, :, ::-1]
        dq = np.swapaxes(dq, 1, 2)[:, :, ::-1]
        v0 = np.swapaxes(v0, 1, 2)[:, :, ::-1]
        wave_2d = np.swapaxes(wave_2d, 0, 1)[:, ::-1]
        if (meta.firstFile and meta.spec_hw == meta.spec_hw_range[0] and
                meta.bg_hw == meta.bg_hw_range[0]):
            # If not, we've already done this and don't want to switch it back
            temp = np.copy(meta.ywindow)
            meta.ywindow = meta.xwindow
            meta.xwindow = sci.shape[2] - temp[::-1]
    
    if meta.photometry:
        x = None
    else:
        # Figure out the x-axis (aka the original y-axis) pixel numbers since
        # we've reversed the order of the x-axis
        x = np.arange(sci.shape[2])[::-1]

    data['flux'] = xrio.makeFluxLikeDA(sci, time, flux_units, time_units,
                                       name='flux', x=x)
    data['err'] = xrio.makeFluxLikeDA(err, time, flux_units, time_units,
                                      name='err', x=x)
    data['dq'] = xrio.makeFluxLikeDA(dq, time, "None", time_units,
                                     name='dq', x=x)
    data['v0'] = xrio.makeFluxLikeDA(v0, time, flux_units, time_units,
                                     name='v0', x=x)
    if not meta.photometry:
        data['wave_2d'] = (['y', 'x'], wave_2d)
        data['wave_2d'].attrs['wave_units'] = wave_units
    else:
        data['wave_1d'] = (['x'], wave_1d)
        data['wave_1d'].attrs['wave_units'] = wave_units

    return data, meta, log


def wave_MIRI_jwst(filename, meta, log):
    '''Compute wavelengths for simulated MIRI observations.

    This code uses the jwst package to get the wavelength information out
    of the WCS.

    Parameters
    ----------
    filename : str
        The filename of the file being read in.
    meta : eureka.lib.readECF.MetaClass
        The metadata object.
    log : logedit.Logedit
        The current log.

    Returns
    -------
    lam_x_full : list
        A list of the wavelengths

    Notes
    -----
    History:

    - August 2022  Taylor J Bell
        Initial Version
    '''
    if meta.firstFile:
        log.writelog('  WARNING: Using the jwst package because the '
                     'wavelengths are not currently in the .fits files '
                     'themselves')

    # Using the code from https://github.com/spacetelescope/jwst/pull/6964
    # as of August 8th, 2022
    with datamodels.open(filename) as model:
        data_shape = model.data.shape
        if len(data_shape) > 2:
            data_shape = data_shape[-2:]
        index_array = np.indices(data_shape[::-1])
        wcs_array = model.meta.wcs(*index_array)
        return wcs_array[2].T


def flag_bg(data, meta, log):
    '''Outlier rejection of sky background along time axis.

    Uses the code written for NIRCam which works for MIRI as long
    as the MIRI data gets rotated.

    Parameters
    ----------
    data : Xarray Dataset
        The Dataset object.
    meta : eureka.lib.readECF.MetaClass
        The metadata object.
    log : logedit.Logedit
        The current log.

    Returns
    -------
    data : Xarray Dataset
        The updated Dataset object with outlier background pixels flagged.
    '''
    return nircam.flag_bg(data, meta, log)


def flag_ff(data, meta, log):
    '''Outlier rejection of full frame along time axis.
    For data with deep transits, there is a risk of masking good transit data.
    Proceed with caution.

    Parameters
    ----------
    data : Xarray Dataset
        The Dataset object.
    meta : eureka.lib.readECF.MetaClass
        The metadata object.
    log : logedit.Logedit
        The current log.

    Returns
    -------
    data : Xarray Dataset
        The updated Dataset object with outlier pixels flagged.
    '''
    return nircam.flag_ff(data, meta, log)


def fit_bg(dataim, datamask, n, meta, isplots=0):
    """Fit for a non-uniform background.

    Uses the code written for NIRCam which works for MIRI as long
    as the MIRI data gets rotated.

    Parameters
    ----------
    dataim : ndarray (2D)
        The 2D image array.
    datamask : ndarray (2D)
        An array of which data should be masked.
    n : int
        The current integration.
    meta : eureka.lib.readECF.MetaClass
        The metadata object.
    isplots : int; optional
        The plotting verbosity, by default 0.

    Returns
    -------
    bg : ndarray (2D)
        The fitted background level.
    mask : ndarray (2D)
        The updated mask after background subtraction.
    n : int
        The current integration number.
    """
    if hasattr(meta, 'isrotate'):
        isrotate = meta.isrotate
    else:
        isrotate = 2
    bg, mask = background.fitbg(dataim, meta, datamask, meta.bg_y1,
                                meta.bg_y2, deg=meta.bg_deg,
                                threshold=meta.p3thresh, isrotate=isrotate,
                                isplots=isplots)
    return bg, mask, n


def cut_aperture(data, meta, log):
    """Select the aperture region out of each trimmed image.

    Uses the code written for NIRCam which works for MIRI as long
    as the MIRI data gets rotated.

    Parameters
    ----------
    data : Xarray Dataset
        The Dataset object.
    meta : eureka.lib.readECF.MetaClass
        The metadata object.
    log : logedit.Logedit
        The current log.

    Returns
    -------
    apdata : ndarray
        The flux values over the aperture region.
    aperr : ndarray
        The noise values over the aperture region.
    apmask : ndarray
        The mask values over the aperture region.
    apbg : ndarray
        The background flux values over the aperture region.
    apv0 : ndarray
        The v0 values over the aperture region.

    Notes
    -----
    History:

    - 2022-06-17, Taylor J Bell
        Initial version based on the code in s3_reduce.py
    """
    return nircam.cut_aperture(data, meta, log)


def flag_bg_phot(data, meta, log):
    '''Outlier rejection of segment along time axis adjusted for the
    photometry reduction routine.

    Uses the code written for NIRCam which works for MIRI as long
    as the MIRI data gets rotated.

    Parameters
    ----------
    data : Xarray Dataset
        The Dataset object.
    meta : eureka.lib.readECF.MetaClass
        The metadata object.
    log : logedit.Logedit
        The current log.

    Returns
    -------
    data : Xarray Dataset
        The updated Dataset object with outlier background pixels flagged.
    '''
    return nircam.flag_bg_phot(data, meta, log)<|MERGE_RESOLUTION|>--- conflicted
+++ resolved
@@ -74,11 +74,7 @@
 
     if data.attrs['mhdr']['EXP_TYPE'] == 'MIR_IMAGE':
         # Working on photometry data
-<<<<<<< HEAD
-        meta.photometry = True  # Photometry for MIRI not implemented yet.
-=======
         meta.photometry = True
->>>>>>> 5a999f74
         # The DISPAXIS argument does not exist in the header of the photometry
         # data. Added it here so that code in other sections doesn't have to
         # be changed
