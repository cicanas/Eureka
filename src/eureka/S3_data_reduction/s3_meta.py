--- conflicted
+++ resolved
@@ -86,18 +86,11 @@
         self.dqmask = getattr(self, 'dqmask', True)
         self.manmask = getattr(self, 'manmask', None)
         self.expand = getattr(self, 'expand', 1)
-<<<<<<< HEAD
         if self.expand != int(self.expand) or self.expand < 1:
-            raise ValueError('expand must an integer >= 1, but got '
+            raise ValueError('meta.expand must be an integer >= 1, but got '
                              f'{self.expand}')
         else:
             self.expand = int(self.expand)
-=======
-        if int(self.expand) != self.expand:
-            print('WARNING: meta.expand must be set to an integer. Rounding '
-                  f'{self.expand} to {int(np.round(self.expand))}')
-        self.expand = int(np.round(self.expand))
->>>>>>> f23df3a7
 
         # Outlier rejection along time axis
         self.ff_outlier = getattr(self, 'ff_outlier', False)
