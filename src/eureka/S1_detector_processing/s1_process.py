import os
import time as time_pkg
import numpy as np
from copy import deepcopy
from astropy.io import fits

from jwst.pipeline.calwebb_detector1 import Detector1Pipeline

from eureka.S1_detector_processing.ramp_fitting import Eureka_RampFitStep
from eureka.S1_detector_processing.superbias import Eureka_SuperBiasStep

from ..lib import logedit, util
from ..lib import manageevent as me
from ..lib import readECF


def rampfitJWST(eventlabel, ecf_path=None, input_meta=None):
    """Process a Stage 0, _uncal.fits file to Stage 1 _rate.fits and
    _rateints.fits files.

    Steps taken to perform this processing can follow the default JWST
    pipeline, or alternative methods.

    Parameters
    ----------
    eventlabel : str
        The unique identifier for these data.
    ecf_path : str; optional
        The absolute or relative path to where ecfs are stored. Defaults to
        None which resolves to './'.
    input_meta : eureka.lib.readECF.MetaClass; optional
        An optional input metadata object, so you can manually edit the meta
        object without having to edit the ECF file.

    Returns
    -------
    meta : eureka.lib.readECF.MetaClass
        The metadata object.

    Notes
    -----
    History:

    - October 2021 Taylor Bell
        Code fragments
    - October 2021 Aarynn Carter and Eva-Maria Ahrer
        Initial version
    - February 2022 Aarynn Carter and Eva-Maria Ahrer
        Updated for JWST version 1.3.3, code restructure
    """
    t0 = time_pkg.time()

    input_meta = deepcopy(input_meta)

    if input_meta is None:
        # Load Eureka! control file and store values in Event object
        ecffile = 'S1_' + eventlabel + '.ecf'
        meta = readECF.MetaClass(ecf_path, ecffile)
    else:
        meta = input_meta

    meta.eventlabel = eventlabel
    meta.datetime = time_pkg.strftime('%Y-%m-%d')

    # Create directories for Stage 1 processing outputs
    run = util.makedirectory(meta, 'S1')
    meta.outputdir = util.pathdirectory(meta, 'S1', run)
    # Make a separate folder for plot outputs
    if not os.path.exists(meta.outputdir+'figs'):
        os.makedirs(meta.outputdir+'figs')

    # Output S2 log file
    meta.s1_logname = meta.outputdir + 'S1_' + meta.eventlabel + ".log"
    log = logedit.Logedit(meta.s1_logname)
    log.writelog("\nStarting Stage 1 Processing")
    log.writelog(f"Input directory: {meta.inputdir}")
    log.writelog(f"Output directory: {meta.outputdir}")

    # Copy ecf
    log.writelog('Copying S1 control file')
    meta.copy_ecf()

    # Create list of file segments
    meta = util.readfiles(meta, log)

    # If testing, only run the last file
    if meta.testing_S1:
        istart = meta.num_data_files - 1
    else:
        istart = 0

    for m in range(istart, meta.num_data_files):
        # Report progress
        filename = meta.segment_list[m]
        log.writelog(f'Starting file {m + 1} of {meta.num_data_files}: ' +
                     filename.split(os.sep)[-1])

        with fits.open(filename, mode='update') as hdulist:
            # record instrument information in meta object for citations
            if not hasattr(meta, 'inst'):
                meta.inst = hdulist[0].header["INSTRUME"].lower()

            # jwst 1.3.3 breaks unless NDITHPTS/NRIMDTPT are integers rather
            # than the strings that they are in the old simulated NIRCam data
            if hdulist[0].header['INSTRUME'] == 'NIRCAM':
                hdulist[0].header['NDITHPTS'] = 1
                hdulist[0].header['NRIMDTPT'] = 1

            meta.m = m
            meta.intstart = hdulist[0].header['INTSTART']-1
            meta.intend = hdulist[0].header['INTEND']
            EurekaS1Pipeline().run_eurekaS1(filename, meta, log)

    # Calculate total run time
    total = (time_pkg.time() - t0) / 60.
    log.writelog('\nTotal time (min): ' + str(np.round(total, 2)))

    # make citations for current stage
    util.make_citations(meta, 1)

    # Save results
    if not meta.testing_S1:
        log.writelog('Saving Metadata')
        me.saveevent(meta, meta.outputdir+'S1_'+meta.eventlabel+"_Meta_Save",
                     save=[])

    return meta


class EurekaS1Pipeline(Detector1Pipeline):
    '''A wrapper class for jwst.pipeline.calwebb_detector1.Detector1Pipeline

    This wrapper class allows non-standard changes to Stage 1 for Eureka!.

    Notes
    -----
    History:

    - October 2021 Aarynn Carter /  Eva-Maria Ahrer
        Initial version
    - February 2022 Aarynn Carter /  Eva-Maria Ahrer
        Updated for JWST version 1.3.3, code restructure
    '''

    def run_eurekaS1(self, filename, meta, log):
        '''Reduces uncal files from STScI into rateints files.

        Parameters
        ----------
        filename : str
            A string pointing to the uncal file to be operated on.
        meta : eureka.lib.readECF.MetaClass
            The metadata object.
        log : logedit.Logedit
            The open log in which notes from this step can be added.

        Notes
        -----
        History:

        - October 2021 Aarynn Carter /  Eva-Maria Ahrer
            Initial version
        - February 2022 Aarynn Carter /  Eva-Maria Ahrer
            Updated for JWST version 1.3.3, code restructure
        '''
        # Over-write the superbias offset function
        self.superbias = Eureka_SuperBiasStep()
        self.superbias.s1_meta = meta
        self.superbias.s1_log = log

        # Figure out which instrument we're working on
        with fits.open(filename) as f:
            instrument = f[0].header['INSTRUME']

        # Reset suffix and assign whether to save and the output directory
        self.suffix = None
        self.save_results = (not meta.testing_S1)
        self.output_dir = meta.outputdir

        # Instrument Non-Specific Steps
        self.group_scale.skip = meta.skip_group_scale
        self.dq_init.skip = meta.skip_dq_init
        self.saturation.skip = meta.skip_saturation
        self.ipc.skip = meta.skip_ipc
        self.refpix.skip = meta.skip_refpix
        self.linearity.skip = meta.skip_linearity
        if hasattr(meta, 'custom_linearity') and meta.custom_linearity:
            self.linearity.override_linearity = meta.linearity_file
        self.dark_current.skip = meta.skip_dark_current
        self.jump.skip = meta.skip_jump
        if (hasattr(meta, 'jump_rejection_threshold') and
                isinstance(meta.jump_rejection_threshold, float)):
            self.jump.rejection_threshold = meta.jump_rejection_threshold
        else:
            log.writelog("\nJump rejection threshold is not" +
                         "defined or not a float, default is used (4.0)")
        self.gain_scale.skip = meta.skip_gain_scale

        # Instrument Specific Steps
        if instrument in ['NIRCAM', 'NIRISS', 'NIRSPEC']:
            self.persistence.skip = meta.skip_persistence
            self.superbias.skip = meta.skip_superbias
            if hasattr(meta, 'custom_bias') and meta.custom_bias:
                self.superbias.override_superbias = meta.superbias_file
        elif instrument in ['MIRI']:
            self.firstframe.skip = meta.skip_firstframe
            self.lastframe.skip = meta.skip_lastframe
            self.rscd.skip = meta.skip_rscd

<<<<<<< HEAD
=======
        # Define superbias offset procedure
        self.superbias = Eureka_SuperBiasStep()
        self.superbias.s1_meta = meta
        self.superbias.s1_log = log

>>>>>>> 43c4a236
        # Define ramp fitting procedure
        self.ramp_fit = Eureka_RampFitStep()
        self.ramp_fit.algorithm = meta.ramp_fit_algorithm
        self.ramp_fit.maximum_cores = meta.ramp_fit_max_cores
        self.ramp_fit.skip = meta.skip_ramp_fitting
        self.ramp_fit.s1_meta = meta
        self.ramp_fit.s1_log = log

        # Default ramp fitting settings
        if self.ramp_fit.algorithm == 'default':
            self.ramp_fit.weighting = meta.default_ramp_fit_weighting
            # Some weighting methods need additional parameters
            if self.ramp_fit.weighting == 'fixed':
                self.ramp_fit.fixed_exponent = \
                    meta.default_ramp_fit_fixed_exponent
            elif self.ramp_fit.weighting == 'custom':
                self.ramp_fit.custom_snr_bounds = \
                    meta.default_ramp_fit_custom_snr_bounds
                self.ramp_fit.custom_exponents = \
                    meta.default_ramp_fit_custom_exponents

        # Run Stage 1
        self(filename)

        return<|MERGE_RESOLUTION|>--- conflicted
+++ resolved
@@ -163,11 +163,6 @@
         - February 2022 Aarynn Carter /  Eva-Maria Ahrer
             Updated for JWST version 1.3.3, code restructure
         '''
-        # Over-write the superbias offset function
-        self.superbias = Eureka_SuperBiasStep()
-        self.superbias.s1_meta = meta
-        self.superbias.s1_log = log
-
         # Figure out which instrument we're working on
         with fits.open(filename) as f:
             instrument = f[0].header['INSTRUME']
@@ -207,14 +202,11 @@
             self.lastframe.skip = meta.skip_lastframe
             self.rscd.skip = meta.skip_rscd
 
-<<<<<<< HEAD
-=======
         # Define superbias offset procedure
         self.superbias = Eureka_SuperBiasStep()
         self.superbias.s1_meta = meta
         self.superbias.s1_log = log
 
->>>>>>> 43c4a236
         # Define ramp fitting procedure
         self.ramp_fit = Eureka_RampFitStep()
         self.ramp_fit.algorithm = meta.ramp_fit_algorithm
