from astropy.table import QTable
from astropy.io import ascii
import numpy as np


<<<<<<< HEAD
def savetable_S5(filename, meta, time, wavelength, bin_width, lcdata, lcerr,
=======
def savetable_S1(filename, scale_factor):
    """Save the scale factor from Stage 1 as an ECSV.

    Parameters
    ----------
    filename : str
        The fully qualified filename that the results will be stored in.
    scale_factor : ndarray (2D)
        The bias scale factor of dimension nints by ngroup

    Raises
    ------
    ValueError
        There was a shape mismatch between your arrays
    """
    nint, ngroup = scale_factor.shape

    names = []
    for ii in range(1, ngroup+1):
        names.append(f'group{ii}')
    names = tuple(names)

    table = QTable(scale_factor, names=names)
    ascii.write(table, filename, format='ecsv', overwrite=True,
                fast_writer=True)
    return


def savetable_S5(filename, time, wavelength, bin_width, lcdata, lcerr,
>>>>>>> eb6ced2e
                 individual_models, model, residuals):
    """Save the results from Stage 5 as an ECSV file.

    Parameters
    ----------
    filename : str
        The fully qualified filename that the results will be stored in.
    time : ndarray (1D)
        The times for each data point.
    wavelength : ndarray (1D)
        The wavelengths of each data point.
    bin_width : ndarray (1D)
        The width of each wavelength bin.
    lcdata : ndarray (1D)
        The normalized flux measurements for each data point.
    lcerr : ndarray (1D)
        The normalized uncertainties for each data point.
    individual_models : ndarray (2D)
        An array containing pairs of model names and evaluated models.
    model : ndarray (1D)
        The predicted values from the fitted model.
    residuals : ndarray (1D)
        The residuals from lcdata - model.

    Raises
    ------
    ValueError
        There was a shape mismatch between your arrays
    """
    dims = [len(time), len(wavelength)]

    orig_shapes = [str(time.shape), str(wavelength.shape),
                   str(bin_width.shape), str(lcdata.shape), str(lcerr.shape)]
    orig_shapes.extend([str(individual_models[i, 1].shape)
                        for i in range(individual_models.shape[0])])
    orig_shapes.extend([str(model.shape), str(residuals.shape)])

<<<<<<< HEAD
    if not meta.multwhite:
        time = np.tile(time, dims[1])
        wavelength = np.repeat(wavelength, dims[0])
        bin_width = np.repeat(bin_width, dims[0])
    else:
        wavelength = np.repeat(wavelength, int(dims[0]/dims[1]))
        bin_width = np.repeat(bin_width, int(dims[0]/dims[1]))
=======
    time = np.tile(time, dims[1])
    wavelength = np.repeat(wavelength, dims[0])
    bin_width = np.repeat(bin_width, dims[0])
>>>>>>> eb6ced2e
    lcdata = lcdata.flatten()
    lcerr = lcerr.flatten()
    model_names = individual_models[:, 0]
    model_values = individual_models[:, 1]
    full_model = model.flatten()
    residuals = residuals.flatten()

    arr = [time, wavelength, bin_width, lcdata, lcerr, *model_values,
           full_model, residuals]

    try:
        table = QTable(arr, names=('time', 'wavelength', 'bin_width',
                                   'lcdata', 'lcerr', *model_names, 'model',
                                   'residuals'))
        ascii.write(table, filename, format='ecsv', overwrite=True,
                    fast_writer=True)
    except ValueError as e:
        raise ValueError("There was a shape mismatch between your arrays which"
                         " had shapes:\n"
                         "time, wavelength, bin_width, lcdata, lcerr, " +
                         ', '.join(model_names) +
                         ", model, residuals\n" +
                         ", ".join(orig_shapes)) from e


def savetable_S6(filename, key, wavelength, bin_width, value, error):
    """Save the results from Stage 6 as an ECSV.

    Parameters
    ----------
    filename : str
        The fully qualified filename that the results will be stored in.
    key : str
        The parameter being saved.
    wavelength : ndarray (1D)
        The wavelengths of each data point.
    bin_width : ndarray (1D)
        The width of each wavelength bin.
    value : ndarray (1D)
        The fitted value at each wavelength.
    error : ndarray (1D)
        The uncertainty on each value.

    Raises
    ------
    ValueError
        There was a shape mismatch between your arrays
    """
    orig_shapes = [str(wavelength.shape), str(bin_width.shape),
                   str(value.shape), str(error[0].shape),
                   str(error[1].shape)]

    arr = [wavelength.flatten(), bin_width.flatten(), value.flatten(),
           error[0].flatten(), error[1].flatten()]

    try:
        table = QTable(arr, names=('wavelength', 'bin_width', key+'_value',
                                   key+'_errorneg', key+'_errorpos'))
        ascii.write(table, filename, format='ecsv', overwrite=True,
                    fast_writer=True)
    except ValueError as e:
        raise ValueError("There was a shape mismatch between your arrays which"
                         " had shapes:\n"
                         f"wavelength, bin_width, {key}_value, {key}_errorneg,"
                         " {key}_errorpos\n"
                         ",".join(orig_shapes)) from e


def readtable(filename):
    """Read in a saved ECSV file.

    Parameters
    ----------
    filename : str
        The fully qualified filename of the file to read.

    Returns
    -------
    astropy.table.QTable
        The table previously saved by savetable_S5 or savetable_S6.
    """
    return ascii.read(filename, format='ecsv')<|MERGE_RESOLUTION|>--- conflicted
+++ resolved
@@ -3,9 +3,6 @@
 import numpy as np
 
 
-<<<<<<< HEAD
-def savetable_S5(filename, meta, time, wavelength, bin_width, lcdata, lcerr,
-=======
 def savetable_S1(filename, scale_factor):
     """Save the scale factor from Stage 1 as an ECSV.
 
@@ -34,8 +31,7 @@
     return
 
 
-def savetable_S5(filename, time, wavelength, bin_width, lcdata, lcerr,
->>>>>>> eb6ced2e
+def savetable_S5(filename, meta, time, wavelength, bin_width, lcdata, lcerr,
                  individual_models, model, residuals):
     """Save the results from Stage 5 as an ECSV file.
 
@@ -73,7 +69,6 @@
                         for i in range(individual_models.shape[0])])
     orig_shapes.extend([str(model.shape), str(residuals.shape)])
 
-<<<<<<< HEAD
     if not meta.multwhite:
         time = np.tile(time, dims[1])
         wavelength = np.repeat(wavelength, dims[0])
@@ -81,11 +76,6 @@
     else:
         wavelength = np.repeat(wavelength, int(dims[0]/dims[1]))
         bin_width = np.repeat(bin_width, int(dims[0]/dims[1]))
-=======
-    time = np.tile(time, dims[1])
-    wavelength = np.repeat(wavelength, dims[0])
-    bin_width = np.repeat(bin_width, dims[0])
->>>>>>> eb6ced2e
     lcdata = lcdata.flatten()
     lcerr = lcerr.flatten()
     model_names = individual_models[:, 0]
